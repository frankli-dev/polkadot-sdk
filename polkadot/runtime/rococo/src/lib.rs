--- conflicted
+++ resolved
@@ -562,27 +562,7 @@
 }
 
 parameter_types! {
-<<<<<<< HEAD
-	pub const ImOnlineUnsignedPriority: TransactionPriority = TransactionPriority::max_value();
-}
-
-impl pallet_im_online::Config for Runtime {
-	type AuthorityId = ImOnlineId;
-	type RuntimeEvent = RuntimeEvent;
-	type ValidatorSet = Historical;
-	type NextSessionRotation = Babe;
-	type ReportUnresponsiveness = Offences;
-	type UnsignedPriority = ImOnlineUnsignedPriority;
-	type WeightInfo = weights::pallet_im_online::WeightInfo<Runtime>;
-	type MaxKeys = MaxKeys;
-	type MaxPeerInHeartbeats = MaxPeerInHeartbeats;
-}
-
-parameter_types! {
-	pub MaxSetIdSessionEntries: u32 = BondingDuration::get() * SessionsPerEra::get();
-=======
 	pub const MaxSetIdSessionEntries: u32 = BondingDuration::get() * SessionsPerEra::get();
->>>>>>> 63ac2471
 }
 
 impl pallet_grandpa::Config for Runtime {
