// Copyright (C) Parity Technologies (UK) Ltd.
// This file is part of Polkadot.

// Polkadot is free software: you can redistribute it and/or modify
// it under the terms of the GNU General Public License as published by
// the Free Software Foundation, either version 3 of the License, or
// (at your option) any later version.

// Polkadot is distributed in the hope that it will be useful,
// but WITHOUT ANY WARRANTY; without even the implied warranty of
// MERCHANTABILITY or FITNESS FOR A PARTICULAR PURPOSE.  See the
// GNU General Public License for more details.

// You should have received a copy of the GNU General Public License
// along with Polkadot.  If not, see <http://www.gnu.org/licenses/>.

use super::{Config, MaxPermanentSlots, MaxTemporarySlots, Pallet, LOG_TARGET};
use frame_support::traits::{Get, GetStorageVersion, OnRuntimeUpgrade};

#[cfg(feature = "try-runtime")]
use frame_support::ensure;
#[cfg(feature = "try-runtime")]
use sp_std::vec::Vec;

pub mod v1 {
	use super::*;
<<<<<<< HEAD
=======
	pub struct VersionUncheckedMigrateToV1<T>(sp_std::marker::PhantomData<T>);
	impl<T: Config> OnRuntimeUpgrade for VersionUncheckedMigrateToV1<T> {
		#[cfg(feature = "try-runtime")]
		fn pre_upgrade() -> Result<Vec<u8>, sp_runtime::TryRuntimeError> {
			let onchain_version = Pallet::<T>::on_chain_storage_version();
			ensure!(onchain_version < 1, "assigned_slots::MigrateToV1 migration can be deleted");
			Ok(Default::default())
		}
>>>>>>> db290997

	mod version_unchecked {
		use super::*;

		pub struct MigrateV0ToV1<T>(sp_std::marker::PhantomData<T>);
		impl<T: Config> OnRuntimeUpgrade for MigrateV0ToV1<T> {
			#[cfg(feature = "try-runtime")]
			fn pre_upgrade() -> Result<Vec<u8>, sp_runtime::TryRuntimeError> {
				let onchain_version = Pallet::<T>::on_chain_storage_version();
				ensure!(
					onchain_version < 1,
					"assigned_slots::MigrateToV1 migration can be deleted"
				);
				Ok(Default::default())
			}

			fn on_runtime_upgrade() -> frame_support::weights::Weight {
				let onchain_version = Pallet::<T>::on_chain_storage_version();
				if onchain_version < 1 {
					const MAX_PERMANENT_SLOTS: u32 = 100;
					const MAX_TEMPORARY_SLOTS: u32 = 100;

					<MaxPermanentSlots<T>>::put(MAX_PERMANENT_SLOTS);
					<MaxTemporarySlots<T>>::put(MAX_TEMPORARY_SLOTS);
					// Return the weight consumed by the migration.
					T::DbWeight::get().reads_writes(1, 3)
				} else {
					log::info!(target: LOG_TARGET, "MigrateToV1 should be removed");
					T::DbWeight::get().reads(1)
				}
			}

			#[cfg(feature = "try-runtime")]
			fn post_upgrade(_state: Vec<u8>) -> Result<(), sp_runtime::TryRuntimeError> {
				let onchain_version = Pallet::<T>::on_chain_storage_version();
				ensure!(onchain_version == 1, "assigned_slots::MigrateToV1 needs to be run");
				assert_eq!(<MaxPermanentSlots<T>>::get(), 100);
				assert_eq!(<MaxTemporarySlots<T>>::get(), 100);
				Ok(())
			}
		}
	}

<<<<<<< HEAD
	pub mod versioned {
		use super::*;

		/// `version_unchecked::MigrateV0ToV1` wrapped in a
		/// [`VersionedMigration`](frame_support::migrations::VersionedMigration), ensuring the
		/// migration is only performed when on-chain version is 0.
		pub type MigrateV0ToV1<T> = frame_support::migrations::VersionedMigration<
			0,
			1,
			version_unchecked::MigrateV0ToV1<T>,
			Pallet<T>,
			<T as frame_system::Config>::DbWeight,
		>;
	}
=======
	/// [`VersionUncheckedMigrateToV1`] wrapped in a
	/// [`VersionedMigration`](frame_support::migrations::VersionedMigration), ensuring the
	/// migration is only performed when on-chain version is 0.
	pub type MigrateToV1<T> = frame_support::migrations::VersionedMigration<
		0,
		1,
		VersionUncheckedMigrateToV1<T>,
		Pallet<T>,
		<T as frame_system::Config>::DbWeight,
	>;
>>>>>>> db290997
}<|MERGE_RESOLUTION|>--- conflicted
+++ resolved
@@ -24,8 +24,6 @@
 
 pub mod v1 {
 	use super::*;
-<<<<<<< HEAD
-=======
 	pub struct VersionUncheckedMigrateToV1<T>(sp_std::marker::PhantomData<T>);
 	impl<T: Config> OnRuntimeUpgrade for VersionUncheckedMigrateToV1<T> {
 		#[cfg(feature = "try-runtime")]
@@ -34,7 +32,6 @@
 			ensure!(onchain_version < 1, "assigned_slots::MigrateToV1 migration can be deleted");
 			Ok(Default::default())
 		}
->>>>>>> db290997
 
 	mod version_unchecked {
 		use super::*;
@@ -78,22 +75,6 @@
 		}
 	}
 
-<<<<<<< HEAD
-	pub mod versioned {
-		use super::*;
-
-		/// `version_unchecked::MigrateV0ToV1` wrapped in a
-		/// [`VersionedMigration`](frame_support::migrations::VersionedMigration), ensuring the
-		/// migration is only performed when on-chain version is 0.
-		pub type MigrateV0ToV1<T> = frame_support::migrations::VersionedMigration<
-			0,
-			1,
-			version_unchecked::MigrateV0ToV1<T>,
-			Pallet<T>,
-			<T as frame_system::Config>::DbWeight,
-		>;
-	}
-=======
 	/// [`VersionUncheckedMigrateToV1`] wrapped in a
 	/// [`VersionedMigration`](frame_support::migrations::VersionedMigration), ensuring the
 	/// migration is only performed when on-chain version is 0.
@@ -104,5 +85,4 @@
 		Pallet<T>,
 		<T as frame_system::Config>::DbWeight,
 	>;
->>>>>>> db290997
 }