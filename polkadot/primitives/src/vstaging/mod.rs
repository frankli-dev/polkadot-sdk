// Copyright (C) Parity Technologies (UK) Ltd.
// This file is part of Polkadot.

// Polkadot is free software: you can redistribute it and/or modify
// it under the terms of the GNU General Public License as published by
// the Free Software Foundation, either version 3 of the License, or
// (at your option) any later version.

// Polkadot is distributed in the hope that it will be useful,
// but WITHOUT ANY WARRANTY; without even the implied warranty of
// MERCHANTABILITY or FITNESS FOR A PARTICULAR PURPOSE.  See the
// GNU General Public License for more details.

// You should have received a copy of the GNU General Public License
// along with Polkadot.  If not, see <http://www.gnu.org/licenses/>.

//! Staging Primitives.

// Put any primitives used by staging APIs functions here

use bitvec::vec::BitVec;

/// Bit indices in the `HostConfiguration.node_features` that correspond to different node features.
<<<<<<< HEAD
/// The maximum bit that can be currently set/unset via the `set_node_feature` extrinsic is 255.
=======
>>>>>>> 048a9c27
pub type NodeFeatures = BitVec<u8, bitvec::order::Lsb0>;

/// Module containing feature-specific bit indices into the `NodeFeatures` bitvec.
pub mod node_features {
<<<<<<< HEAD
	/// Index of the availability chunk shuffling feature bit.
	pub const AVAILABILITY_CHUNK_SHUFFLING: u8 = 0;
=======
	/// A feature index used to indentify a bit into the node_features array stored
	/// in the HostConfiguration.
	#[repr(u8)]
	pub enum FeatureIndex {
		/// Tells if tranch0 assignments could be sent in a single certificate.
		/// Reserved for: `<https://github.com/paritytech/polkadot-sdk/issues/628>`
		EnableAssignmentsV2 = 0,
		/// First unassigned feature bit.
		/// Every time a new feature flag is assigned it should take this value.
		/// and this should be incremented.
		FirstUnassigned = 1,
	}
>>>>>>> 048a9c27
}<|MERGE_RESOLUTION|>--- conflicted
+++ resolved
@@ -21,18 +21,11 @@
 use bitvec::vec::BitVec;
 
 /// Bit indices in the `HostConfiguration.node_features` that correspond to different node features.
-<<<<<<< HEAD
 /// The maximum bit that can be currently set/unset via the `set_node_feature` extrinsic is 255.
-=======
->>>>>>> 048a9c27
 pub type NodeFeatures = BitVec<u8, bitvec::order::Lsb0>;
 
 /// Module containing feature-specific bit indices into the `NodeFeatures` bitvec.
 pub mod node_features {
-<<<<<<< HEAD
-	/// Index of the availability chunk shuffling feature bit.
-	pub const AVAILABILITY_CHUNK_SHUFFLING: u8 = 0;
-=======
 	/// A feature index used to indentify a bit into the node_features array stored
 	/// in the HostConfiguration.
 	#[repr(u8)]
@@ -40,10 +33,11 @@
 		/// Tells if tranch0 assignments could be sent in a single certificate.
 		/// Reserved for: `<https://github.com/paritytech/polkadot-sdk/issues/628>`
 		EnableAssignmentsV2 = 0,
+		/// Index of the availability chunk shuffling feature bit.
+		AvailabilityChunkShuffling = 1,
 		/// First unassigned feature bit.
 		/// Every time a new feature flag is assigned it should take this value.
 		/// and this should be incremented.
-		FirstUnassigned = 1,
+		FirstUnassigned = 2,
 	}
->>>>>>> 048a9c27
 }