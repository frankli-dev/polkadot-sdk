--- conflicted
+++ resolved
@@ -522,7 +522,7 @@
 	}
 }
 impl GetVersion for AlwaysV2 {
-	fn get_version_for(_dest: &latest::MultiLocation) -> Option<Version> {
+	fn get_version_for(_dest: &latest::Location) -> Option<Version> {
 		Some(v2::VERSION)
 	}
 }
@@ -539,11 +539,10 @@
 	}
 }
 impl GetVersion for AlwaysV3 {
-	fn get_version_for(_dest: &latest::MultiLocation) -> Option<Version> {
+	fn get_version_for(_dest: &latest::Location) -> Option<Version> {
 		Some(v3::VERSION)
 	}
 }
-<<<<<<< HEAD
 
 /// `WrapVersion` implementation which attempts to always convert the XCM to version 3 before
 /// wrapping it.
@@ -556,8 +555,11 @@
 		Ok(VersionedXcm::<Call>::V4(xcm.into().try_into()?))
 	}
 }
-=======
->>>>>>> 575b8f8d
+impl GetVersion for AlwaysV4 {
+	fn get_version_for(_dest: &latest::Location) -> Option<Version> {
+		Some(v4::VERSION)
+	}
+}
 
 /// `WrapVersion` implementation which attempts to always convert the XCM to the latest version
 /// before wrapping it.
@@ -569,16 +571,9 @@
 
 pub mod prelude {
 	pub use super::{
-<<<<<<< HEAD
 		latest::prelude::*, AlwaysLatest, AlwaysLts, AlwaysV2, AlwaysV3, AlwaysV4, GetVersion, IntoVersion,
 		Unsupported, Version as XcmVersion, VersionedAsset, VersionedAssetId, VersionedAssets,
 		VersionedInteriorLocation, VersionedLocation, VersionedResponse, VersionedXcm, WrapVersion,
-=======
-		latest::prelude::*, AlwaysLatest, AlwaysLts, AlwaysV2, AlwaysV3, GetVersion, IntoVersion,
-		Unsupported, Version as XcmVersion, VersionedAssetId, VersionedInteriorMultiLocation,
-		VersionedMultiAsset, VersionedMultiAssets, VersionedMultiLocation, VersionedResponse,
-		VersionedXcm, WrapVersion,
->>>>>>> 575b8f8d
 	};
 }
 
