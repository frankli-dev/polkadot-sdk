--- conflicted
+++ resolved
@@ -727,14 +727,10 @@
 	pub const MINIMUM_BACKING_VOTES_RUNTIME_REQUIREMENT: u32 = 6;
 
 	/// Minimum version to enable asynchronous backing: `AsyncBackingParams` and `ParaBackingState`.
-<<<<<<< HEAD
-	pub const STAGING_BACKING_STATE: u32 = 7;
+	pub const ASYNC_BACKING_STATE_RUNTIME_REQUIREMENT: u32 = 7;
 
 	/// `DisabledValidators`
 	pub const DISABLED_VALIDATORS_RUNTIME_REQUIREMENT: u32 = 8;
-=======
-	pub const ASYNC_BACKING_STATE_RUNTIME_REQUIREMENT: u32 = 7;
->>>>>>> 769bdd3f
 }
 
 /// A message to the Runtime API subsystem.
