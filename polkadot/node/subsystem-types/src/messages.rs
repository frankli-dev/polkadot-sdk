--- conflicted
+++ resolved
@@ -695,13 +695,8 @@
 	),
 	/// Get the minimum required backing votes.
 	MinimumBackingVotes(SessionIndex, RuntimeApiSender<u32>),
-<<<<<<< HEAD
 	/// Returns all disabled validators at a given block height.
-	/// `V6`
 	DisabledValidators(RuntimeApiSender<Vec<ValidatorIndex>>),
-
-=======
->>>>>>> 69ed3087
 	/// Get the backing state of the given para.
 	ParaBackingState(ParaId, RuntimeApiSender<Option<async_backing::BackingState>>),
 	/// Get candidate's acceptance limitations for asynchronous backing for a relay parent.
@@ -731,18 +726,11 @@
 	/// `MinimumBackingVotes`
 	pub const MINIMUM_BACKING_VOTES_RUNTIME_REQUIREMENT: u32 = 6;
 
-<<<<<<< HEAD
-	/// `DisabledValidators`
-	pub const DISABLED_VALIDATORS_RUNTIME_REQUIREMENT: u32 = 6;
-
-	/// Minimum version for backing state, required for async backing.
-	///
-	/// 99 for now, should be adjusted to VSTAGING/actual runtime version once released.
-	pub const STAGING_BACKING_STATE: u32 = 99;
-=======
 	/// Minimum version to enable asynchronous backing: `AsyncBackingParams` and `ParaBackingState`.
 	pub const STAGING_BACKING_STATE: u32 = 7;
->>>>>>> 69ed3087
+
+	/// `DisabledValidators`
+	pub const DISABLED_VALIDATORS_RUNTIME_REQUIREMENT: u32 = 8;
 }
 
 /// A message to the Runtime API subsystem.
