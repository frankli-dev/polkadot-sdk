--- conflicted
+++ resolved
@@ -190,14 +190,10 @@
 	// is only `None` in the time between seeing a session and
 	// getting the topology from the gossip-support subsystem
 	grid_view: Option<grid::SessionTopologyView>,
-<<<<<<< HEAD
-	local_validator: Option<ValidatorIndex>,
+	local_validator: Option<LocalValidatorIndex>,
 	// We assume that the validators are never re-enabled per session
 	// and store the latest state here.
 	disabled_validators: BTreeSet<ValidatorIndex>,
-=======
-	local_validator: Option<LocalValidatorIndex>,
->>>>>>> 61b8c226
 }
 
 impl PerSessionState {
@@ -214,18 +210,16 @@
 		)
 		.map(|(_, index)| LocalValidatorIndex::Active(index));
 
-<<<<<<< HEAD
+		let disabled_validators = BTreeSet::new();
+
 		PerSessionState {
 			session_info,
 			groups,
 			authority_lookup,
 			grid_view: None,
-			local_validator: local_validator.map(|(_key, index)| index),
-			disabled_validators: BTreeSet::new(),
-		}
-=======
-		PerSessionState { session_info, groups, authority_lookup, grid_view: None, local_validator }
->>>>>>> 61b8c226
+			local_validator,
+			disabled_validators,
+		}
 	}
 
 	fn supply_topology(
@@ -1514,7 +1508,6 @@
 			},
 		};
 
-<<<<<<< HEAD
 	if per_session.is_disabled(&statement.unchecked_validator_index()) {
 		gum::debug!(
 			target: LOG_TARGET,
@@ -1526,10 +1519,7 @@
 		return
 	}
 
-	let cluster_sender_index = {
-=======
 	let (active, cluster_sender_index) = {
->>>>>>> 61b8c226
 		// This block of code only returns `Some` when both the originator and
 		// the sending peer are in the cluster.
 		let active = local_validator.active.as_mut();
