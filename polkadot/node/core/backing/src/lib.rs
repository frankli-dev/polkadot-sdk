--- conflicted
+++ resolved
@@ -1006,12 +1006,8 @@
 
 	let parent = relay_parent;
 
-<<<<<<< HEAD
-	let (validators, groups, session_index, cores, disabled_validators) = futures::try_join!(
-=======
-	let (session_index, validators, groups, cores) = futures::try_join!(
+	let (session_index, validators, groups, cores, disabled_validators) = futures::try_join!(
 		request_session_index_for_child(parent, ctx.sender()).await,
->>>>>>> e4dee17a
 		request_validators(parent, ctx.sender()).await,
 		request_validator_groups(parent, ctx.sender()).await,
 		request_from_runtime(parent, ctx.sender(), |tx| {
@@ -1029,12 +1025,9 @@
 	let validators: Vec<_> = try_runtime_api!(validators);
 	let (validator_groups, group_rotation_info) = try_runtime_api!(groups);
 	let cores = try_runtime_api!(cores);
-<<<<<<< HEAD
-	let disabled_validators = try_runtime_api!(disabled_validators);
-=======
 	let minimum_backing_votes =
 		try_runtime_api!(request_min_backing_votes(parent, session_index, ctx.sender()).await);
->>>>>>> e4dee17a
+	let disabled_validators = try_runtime_api!(disabled_validators);
 
 	let signing_context = SigningContext { parent_hash: parent, session_index };
 	let validator = match Validator::construct(
