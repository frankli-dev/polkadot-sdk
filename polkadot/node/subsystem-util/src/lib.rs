--- conflicted
+++ resolved
@@ -463,14 +463,10 @@
 
 		let validators = validators?;
 
-<<<<<<< HEAD
-		let disabled_validators = disabled_validators?;
-=======
 		// TODO: https://github.com/paritytech/polkadot-sdk/issues/1940
 		// When `DisabledValidators` is released remove this and add a
 		// `request_disabled_validators` call here
 		let disabled_validators = get_disabled_validators_with_fallback(sender, parent).await?;
->>>>>>> 913232ae
 
 		Self::construct(&validators, &disabled_validators, signing_context, keystore)
 	}
