// This file is part of Substrate.

// Copyright (C) Parity Technologies (UK) Ltd.
// SPDX-License-Identifier: Apache-2.0

// Licensed under the Apache License, Version 2.0 (the "License");
// you may not use this file except in compliance with the License.
// You may obtain a copy of the License at
//
// 	http://www.apache.org/licenses/LICENSE-2.0
//
// Unless required by applicable law or agreed to in writing, software
// distributed under the License is distributed on an "AS IS" BASIS,
// WITHOUT WARRANTIES OR CONDITIONS OF ANY KIND, either express or implied.
// See the License for the specific language governing permissions and
// limitations under the License.

//! Staking FRAME Pallet.

use codec::Codec;
use frame_election_provider_support::{
	ElectionProvider, ElectionProviderBase, SortedListProvider, VoteWeight,
};
use frame_support::{
	pallet_prelude::*,
	traits::{
		Currency, Defensive, DefensiveSaturating, EnsureOrigin, EstimateNextNewSession, Get,
		LockableCurrency, OnUnbalanced, UnixTime,
	},
	weights::Weight,
	BoundedVec,
};
use frame_system::{ensure_root, ensure_signed, pallet_prelude::*};
use sp_runtime::{
	traits::{CheckedSub, SaturatedConversion, StaticLookup, Zero},
	ArithmeticError, Perbill, Percent,
};

use sp_staking::{
	EraIndex, Page, SessionIndex,
	StakingAccount::{self, Controller, Stash},
};
use sp_std::prelude::*;

mod impls;

pub use impls::*;

use crate::{
<<<<<<< HEAD
	slashing, weights::WeightInfo, AccountIdLookupOf, ActiveEraInfo, BalanceOf,
	CheckedPayoutDestination, EraPayout, EraRewardPoints, Exposure, Forcing, MaxNominationsOf,
	NegativeImbalanceOf, Nominations, NominationsQuota, PayoutDestination, PositiveImbalanceOf,
	RewardDestination, SessionInterface, StakingLedger, UnappliedSlash, UnlockChunk,
	ValidatorPrefs,
=======
	slashing, weights::WeightInfo, AccountIdLookupOf, ActiveEraInfo, BalanceOf, EraPayout,
	EraRewardPoints, Exposure, ExposurePage, Forcing, MaxNominationsOf, NegativeImbalanceOf,
	Nominations, NominationsQuota, PositiveImbalanceOf, RewardDestination, SessionInterface,
	StakingLedger, UnappliedSlash, UnlockChunk, ValidatorPrefs,
>>>>>>> 18165ebb
};

// The speculative number of spans are used as an input of the weight annotation of
// [`Call::unbond`], as the post dipatch weight may depend on the number of slashing span on the
// account which is not provided as an input. The value set should be conservative but sensible.
pub(crate) const SPECULATIVE_NUM_SPANS: u32 = 32;

#[frame_support::pallet]
pub mod pallet {
	use frame_election_provider_support::ElectionDataProvider;

	use crate::{BenchmarkingConfig, PagedExposureMetadata};

	use super::*;

	/// The current storage version.
	const STORAGE_VERSION: StorageVersion = StorageVersion::new(14);

	#[pallet::pallet]
	#[pallet::storage_version(STORAGE_VERSION)]
	pub struct Pallet<T>(_);

	/// Possible operations on the configuration values of this pallet.
	#[derive(TypeInfo, Debug, Clone, Encode, Decode, PartialEq)]
	pub enum ConfigOp<T: Default + Codec> {
		/// Don't change.
		Noop,
		/// Set the given value.
		Set(T),
		/// Remove from storage.
		Remove,
	}

	#[pallet::config]
	pub trait Config: frame_system::Config {
		/// The staking balance.
		type Currency: LockableCurrency<
			Self::AccountId,
			Moment = BlockNumberFor<Self>,
			Balance = Self::CurrencyBalance,
		>;
		/// Just the `Currency::Balance` type; we have this item to allow us to constrain it to
		/// `From<u64>`.
		type CurrencyBalance: sp_runtime::traits::AtLeast32BitUnsigned
			+ codec::FullCodec
			+ Copy
			+ MaybeSerializeDeserialize
			+ sp_std::fmt::Debug
			+ Default
			+ From<u64>
			+ TypeInfo
			+ MaxEncodedLen;
		/// Time used for computing era duration.
		///
		/// It is guaranteed to start being called from the first `on_finalize`. Thus value at
		/// genesis is not used.
		type UnixTime: UnixTime;

		/// Convert a balance into a number used for election calculation. This must fit into a
		/// `u64` but is allowed to be sensibly lossy. The `u64` is used to communicate with the
		/// [`frame_election_provider_support`] crate which accepts u64 numbers and does operations
		/// in 128.
		/// Consequently, the backward convert is used convert the u128s from sp-elections back to a
		/// [`BalanceOf`].
		type CurrencyToVote: sp_staking::currency_to_vote::CurrencyToVote<BalanceOf<Self>>;

		/// Something that provides the election functionality.
		type ElectionProvider: ElectionProvider<
			AccountId = Self::AccountId,
			BlockNumber = BlockNumberFor<Self>,
			// we only accept an election provider that has staking as data provider.
			DataProvider = Pallet<Self>,
		>;
		/// Something that provides the election functionality at genesis.
		type GenesisElectionProvider: ElectionProvider<
			AccountId = Self::AccountId,
			BlockNumber = BlockNumberFor<Self>,
			DataProvider = Pallet<Self>,
		>;

		/// Something that defines the maximum number of nominations per nominator.
		type NominationsQuota: NominationsQuota<BalanceOf<Self>>;

		/// Number of eras to keep in history.
		///
		/// Following information is kept for eras in `[current_era -
		/// HistoryDepth, current_era]`: `ErasStakers`, `ErasStakersClipped`,
		/// `ErasValidatorPrefs`, `ErasValidatorReward`, `ErasRewardPoints`,
		/// `ErasTotalStake`, `ErasStartSessionIndex`, `ClaimedRewards`, `ErasStakersPaged`,
		/// `ErasStakersOverview`.
		///
		/// Must be more than the number of eras delayed by session.
		/// I.e. active era must always be in history. I.e. `active_era >
		/// current_era - history_depth` must be guaranteed.
		///
		/// If migrating an existing pallet from storage value to config value,
		/// this should be set to same value or greater as in storage.
		///
		/// Note: `HistoryDepth` is used as the upper bound for the `BoundedVec`
		/// item `StakingLedger.legacy_claimed_rewards`. Setting this value lower than
		/// the existing value can lead to inconsistencies in the
		/// `StakingLedger` and will need to be handled properly in a migration.
		/// The test `reducing_history_depth_abrupt` shows this effect.
		#[pallet::constant]
		type HistoryDepth: Get<u32>;

		/// Tokens have been minted and are unused for validator-reward.
		/// See [Era payout](./index.html#era-payout).
		type RewardRemainder: OnUnbalanced<NegativeImbalanceOf<Self>>;

		/// The overarching event type.
		type RuntimeEvent: From<Event<Self>> + IsType<<Self as frame_system::Config>::RuntimeEvent>;

		/// Handler for the unbalanced reduction when slashing a staker.
		type Slash: OnUnbalanced<NegativeImbalanceOf<Self>>;

		/// Handler for the unbalanced increment when rewarding a staker.
		/// NOTE: in most cases, the implementation of `OnUnbalanced` should modify the total
		/// issuance.
		type Reward: OnUnbalanced<PositiveImbalanceOf<Self>>;

		/// Number of sessions per era.
		#[pallet::constant]
		type SessionsPerEra: Get<SessionIndex>;

		/// Number of eras that staked funds must remain bonded for.
		#[pallet::constant]
		type BondingDuration: Get<EraIndex>;

		/// Number of eras that slashes are deferred by, after computation.
		///
		/// This should be less than the bonding duration. Set to 0 if slashes
		/// should be applied immediately, without opportunity for intervention.
		#[pallet::constant]
		type SlashDeferDuration: Get<EraIndex>;

		/// The origin which can manage less critical staking parameters that does not require root.
		///
		/// Supported actions: (1) cancel deferred slash, (2) set minimum commission.
		type AdminOrigin: EnsureOrigin<Self::RuntimeOrigin>;

		/// Interface for interacting with a session pallet.
		type SessionInterface: SessionInterface<Self::AccountId>;

		/// The payout for validators and the system for the current era.
		/// See [Era payout](./index.html#era-payout).
		type EraPayout: EraPayout<BalanceOf<Self>>;

		/// Something that can estimate the next session change, accurately or as a best effort
		/// guess.
		type NextNewSession: EstimateNextNewSession<BlockNumberFor<Self>>;

		/// The maximum size of each `T::ExposurePage`.
		///
		/// An `ExposurePage` is weakly bounded to a maximum of `MaxExposurePageSize`
		/// nominators.
		///
		/// For older non-paged exposure, a reward payout was restricted to the top
		/// `MaxExposurePageSize` nominators. This is to limit the i/o cost for the
		/// nominator payout.
		///
		/// Note: `MaxExposurePageSize` is used to bound `ClaimedRewards` and is unsafe to reduce
		/// without handling it in a migration.
		#[pallet::constant]
		type MaxExposurePageSize: Get<u32>;

		/// The fraction of the validator set that is safe to be offending.
		/// After the threshold is reached a new era will be forced.
		type OffendingValidatorsThreshold: Get<Perbill>;

		/// Something that provides a best-effort sorted list of voters aka electing nominators,
		/// used for NPoS election.
		///
		/// The changes to nominators are reported to this. Moreover, each validator's self-vote is
		/// also reported as one independent vote.
		///
		/// To keep the load off the chain as much as possible, changes made to the staked amount
		/// via rewards and slashes are not reported and thus need to be manually fixed by the
		/// staker. In case of `bags-list`, this always means using `rebag` and `putInFrontOf`.
		///
		/// Invariant: what comes out of this list will always be a nominator.
		type VoterList: SortedListProvider<Self::AccountId, Score = VoteWeight>;

		/// WIP: This is a noop as of now, the actual business logic that's described below is going
		/// to be introduced in a follow-up PR.
		///
		/// Something that provides a best-effort sorted list of targets aka electable validators,
		/// used for NPoS election.
		///
		/// The changes to the approval stake of each validator are reported to this. This means any
		/// change to:
		/// 1. The stake of any validator or nominator.
		/// 2. The targets of any nominator
		/// 3. The role of any staker (e.g. validator -> chilled, nominator -> validator, etc)
		///
		/// Unlike `VoterList`, the values in this list are always kept up to date with reward and
		/// slash as well, and thus represent the accurate approval stake of all account being
		/// nominated by nominators.
		///
		/// Note that while at the time of nomination, all targets are checked to be real
		/// validators, they can chill at any point, and their approval stakes will still be
		/// recorded. This implies that what comes out of iterating this list MIGHT NOT BE AN ACTIVE
		/// VALIDATOR.
		type TargetList: SortedListProvider<Self::AccountId, Score = BalanceOf<Self>>;

		/// The maximum number of `unlocking` chunks a [`StakingLedger`] can
		/// have. Effectively determines how many unique eras a staker may be
		/// unbonding in.
		///
		/// Note: `MaxUnlockingChunks` is used as the upper bound for the
		/// `BoundedVec` item `StakingLedger.unlocking`. Setting this value
		/// lower than the existing value can lead to inconsistencies in the
		/// `StakingLedger` and will need to be handled properly in a runtime
		/// migration. The test `reducing_max_unlocking_chunks_abrupt` shows
		/// this effect.
		#[pallet::constant]
		type MaxUnlockingChunks: Get<u32>;

		/// Something that listens to staking updates and performs actions based on the data it
		/// receives.
		///
		/// WARNING: this only reports slashing events for the time being.
		type EventListeners: sp_staking::OnStakingUpdate<Self::AccountId, BalanceOf<Self>>;

		/// Some parameters of the benchmarking.
		type BenchmarkingConfig: BenchmarkingConfig;

		/// Weight information for extrinsics in this pallet.
		type WeightInfo: WeightInfo;
	}

	/// The ideal number of active validators.
	#[pallet::storage]
	#[pallet::getter(fn validator_count)]
	pub type ValidatorCount<T> = StorageValue<_, u32, ValueQuery>;

	/// Minimum number of staking participants before emergency conditions are imposed.
	#[pallet::storage]
	#[pallet::getter(fn minimum_validator_count)]
	pub type MinimumValidatorCount<T> = StorageValue<_, u32, ValueQuery>;

	/// Any validators that may never be slashed or forcibly kicked. It's a Vec since they're
	/// easy to initialize and the performance hit is minimal (we expect no more than four
	/// invulnerables) and restricted to testnets.
	#[pallet::storage]
	#[pallet::getter(fn invulnerables)]
	#[pallet::unbounded]
	pub type Invulnerables<T: Config> = StorageValue<_, Vec<T::AccountId>, ValueQuery>;

	/// Map from all locked "stash" accounts to the controller account.
	///
	/// TWOX-NOTE: SAFE since `AccountId` is a secure hash.
	#[pallet::storage]
	pub type Bonded<T: Config> = StorageMap<_, Twox64Concat, T::AccountId, T::AccountId>;

	/// The minimum active bond to become and maintain the role of a nominator.
	#[pallet::storage]
	pub type MinNominatorBond<T: Config> = StorageValue<_, BalanceOf<T>, ValueQuery>;

	/// The minimum active bond to become and maintain the role of a validator.
	#[pallet::storage]
	pub type MinValidatorBond<T: Config> = StorageValue<_, BalanceOf<T>, ValueQuery>;

	/// The minimum active nominator stake of the last successful election.
	#[pallet::storage]
	pub type MinimumActiveStake<T> = StorageValue<_, BalanceOf<T>, ValueQuery>;

	/// The minimum amount of commission that validators can set.
	///
	/// If set to `0`, no limit exists.
	#[pallet::storage]
	pub type MinCommission<T: Config> = StorageValue<_, Perbill, ValueQuery>;

	/// Map from all (unlocked) "controller" accounts to the info regarding the staking.
	///
	/// Note: All the reads and mutations to this storage *MUST* be done through the methods exposed
	/// by [`StakingLedger`] to ensure data and lock consistency.
	#[pallet::storage]
	pub type Ledger<T: Config> = StorageMap<_, Blake2_128Concat, T::AccountId, StakingLedger<T>>;

	/// Where the reward payment should be made. Keyed by stash.
	///
	/// NOTE: Being lazily migrated and deprecated in favour of `Payees`.
	/// Tracking at <https://github.com/paritytech/substrate/issues/14438>
	/// TWOX-NOTE: SAFE since `AccountId` is a secure hash.
	#[pallet::storage]
	#[pallet::storage_prefix = "Payee"]
	pub type DeprecatedPayee<T: Config> =
		StorageMap<_, Twox64Concat, T::AccountId, RewardDestination<T::AccountId>, ValueQuery>;

	/// Where the reward payment should be made. Keyed by stash.
	///
	/// TWOX-NOTE: SAFE since `AccountId` is a secure hash.
	#[pallet::storage]
	#[pallet::getter(fn payees)]
	pub type Payees<T: Config> = CountedStorageMap<
		_,
		Twox64Concat,
		T::AccountId,
		CheckedPayoutDestination<T::AccountId>,
		ValueQuery,
	>;

	/// The map from (wannabe) validator stash key to the preferences of that validator.
	///
	/// TWOX-NOTE: SAFE since `AccountId` is a secure hash.
	#[pallet::storage]
	#[pallet::getter(fn validators)]
	pub type Validators<T: Config> =
		CountedStorageMap<_, Twox64Concat, T::AccountId, ValidatorPrefs, ValueQuery>;

	/// The maximum validator count before we stop allowing new validators to join.
	///
	/// When this value is not set, no limits are enforced.
	#[pallet::storage]
	pub type MaxValidatorsCount<T> = StorageValue<_, u32, OptionQuery>;

	/// The map from nominator stash key to their nomination preferences, namely the validators that
	/// they wish to support.
	///
	/// Note that the keys of this storage map might become non-decodable in case the
	/// account's [`NominationsQuota::MaxNominations`] configuration is decreased.
	/// In this rare case, these nominators
	/// are still existent in storage, their key is correct and retrievable (i.e. `contains_key`
	/// indicates that they exist), but their value cannot be decoded. Therefore, the non-decodable
	/// nominators will effectively not-exist, until they re-submit their preferences such that it
	/// is within the bounds of the newly set `Config::MaxNominations`.
	///
	/// This implies that `::iter_keys().count()` and `::iter().count()` might return different
	/// values for this map. Moreover, the main `::count()` is aligned with the former, namely the
	/// number of keys that exist.
	///
	/// Lastly, if any of the nominators become non-decodable, they can be chilled immediately via
	/// [`Call::chill_other`] dispatchable by anyone.
	///
	/// TWOX-NOTE: SAFE since `AccountId` is a secure hash.
	#[pallet::storage]
	#[pallet::getter(fn nominators)]
	pub type Nominators<T: Config> =
		CountedStorageMap<_, Twox64Concat, T::AccountId, Nominations<T>>;

	/// The maximum nominator count before we stop allowing new validators to join.
	///
	/// When this value is not set, no limits are enforced.
	#[pallet::storage]
	pub type MaxNominatorsCount<T> = StorageValue<_, u32, OptionQuery>;

	/// The current era index.
	///
	/// This is the latest planned era, depending on how the Session pallet queues the validator
	/// set, it might be active or not.
	#[pallet::storage]
	#[pallet::getter(fn current_era)]
	pub type CurrentEra<T> = StorageValue<_, EraIndex>;

	/// The active era information, it holds index and start.
	///
	/// The active era is the era being currently rewarded. Validator set of this era must be
	/// equal to [`SessionInterface::validators`].
	#[pallet::storage]
	#[pallet::getter(fn active_era)]
	pub type ActiveEra<T> = StorageValue<_, ActiveEraInfo>;

	/// The session index at which the era start for the last [`Config::HistoryDepth`] eras.
	///
	/// Note: This tracks the starting session (i.e. session index when era start being active)
	/// for the eras in `[CurrentEra - HISTORY_DEPTH, CurrentEra]`.
	#[pallet::storage]
	#[pallet::getter(fn eras_start_session_index)]
	pub type ErasStartSessionIndex<T> = StorageMap<_, Twox64Concat, EraIndex, SessionIndex>;

	/// Exposure of validator at era.
	///
	/// This is keyed first by the era index to allow bulk deletion and then the stash account.
	///
	/// Is it removed after [`Config::HistoryDepth`] eras.
	/// If stakers hasn't been set or has been removed then empty exposure is returned.
	///
	/// Note: Deprecated since v14. Use `EraInfo` instead to work with exposures.
	#[pallet::storage]
	#[pallet::unbounded]
	pub type ErasStakers<T: Config> = StorageDoubleMap<
		_,
		Twox64Concat,
		EraIndex,
		Twox64Concat,
		T::AccountId,
		Exposure<T::AccountId, BalanceOf<T>>,
		ValueQuery,
	>;

	/// Summary of validator exposure at a given era.
	///
	/// This contains the total stake in support of the validator and their own stake. In addition,
	/// it can also be used to get the number of nominators backing this validator and the number of
	/// exposure pages they are divided into. The page count is useful to determine the number of
	/// pages of rewards that needs to be claimed.
	///
	/// This is keyed first by the era index to allow bulk deletion and then the stash account.
	/// Should only be accessed through `EraInfo`.
	///
	/// Is it removed after [`Config::HistoryDepth`] eras.
	/// If stakers hasn't been set or has been removed then empty overview is returned.
	#[pallet::storage]
	pub type ErasStakersOverview<T: Config> = StorageDoubleMap<
		_,
		Twox64Concat,
		EraIndex,
		Twox64Concat,
		T::AccountId,
		PagedExposureMetadata<BalanceOf<T>>,
		OptionQuery,
	>;

	/// Clipped Exposure of validator at era.
	///
	/// Note: This is deprecated, should be used as read-only and will be removed in the future.
	/// New `Exposure`s are stored in a paged manner in `ErasStakersPaged` instead.
	///
	/// This is similar to [`ErasStakers`] but number of nominators exposed is reduced to the
	/// `T::MaxExposurePageSize` biggest stakers.
	/// (Note: the field `total` and `own` of the exposure remains unchanged).
	/// This is used to limit the i/o cost for the nominator payout.
	///
	/// This is keyed fist by the era index to allow bulk deletion and then the stash account.
	///
	/// It is removed after [`Config::HistoryDepth`] eras.
	/// If stakers hasn't been set or has been removed then empty exposure is returned.
	///
	/// Note: Deprecated since v14. Use `EraInfo` instead to work with exposures.
	#[pallet::storage]
	#[pallet::unbounded]
	#[pallet::getter(fn eras_stakers_clipped)]
	pub type ErasStakersClipped<T: Config> = StorageDoubleMap<
		_,
		Twox64Concat,
		EraIndex,
		Twox64Concat,
		T::AccountId,
		Exposure<T::AccountId, BalanceOf<T>>,
		ValueQuery,
	>;

	/// Paginated exposure of a validator at given era.
	///
	/// This is keyed first by the era index to allow bulk deletion, then stash account and finally
	/// the page. Should only be accessed through `EraInfo`.
	///
	/// This is cleared after [`Config::HistoryDepth`] eras.
	#[pallet::storage]
	#[pallet::unbounded]
	pub type ErasStakersPaged<T: Config> = StorageNMap<
		_,
		(
			NMapKey<Twox64Concat, EraIndex>,
			NMapKey<Twox64Concat, T::AccountId>,
			NMapKey<Twox64Concat, Page>,
		),
		ExposurePage<T::AccountId, BalanceOf<T>>,
		OptionQuery,
	>;

	/// History of claimed paged rewards by era and validator.
	///
	/// This is keyed by era and validator stash which maps to the set of page indexes which have
	/// been claimed.
	///
	/// It is removed after [`Config::HistoryDepth`] eras.
	#[pallet::storage]
	#[pallet::getter(fn claimed_rewards)]
	#[pallet::unbounded]
	pub type ClaimedRewards<T: Config> = StorageDoubleMap<
		_,
		Twox64Concat,
		EraIndex,
		Twox64Concat,
		T::AccountId,
		Vec<Page>,
		ValueQuery,
	>;

	/// Similar to `ErasStakers`, this holds the preferences of validators.
	///
	/// This is keyed first by the era index to allow bulk deletion and then the stash account.
	///
	/// Is it removed after [`Config::HistoryDepth`] eras.
	// If prefs hasn't been set or has been removed then 0 commission is returned.
	#[pallet::storage]
	#[pallet::getter(fn eras_validator_prefs)]
	pub type ErasValidatorPrefs<T: Config> = StorageDoubleMap<
		_,
		Twox64Concat,
		EraIndex,
		Twox64Concat,
		T::AccountId,
		ValidatorPrefs,
		ValueQuery,
	>;

	/// The total validator era payout for the last [`Config::HistoryDepth`] eras.
	///
	/// Eras that haven't finished yet or has been removed doesn't have reward.
	#[pallet::storage]
	#[pallet::getter(fn eras_validator_reward)]
	pub type ErasValidatorReward<T: Config> = StorageMap<_, Twox64Concat, EraIndex, BalanceOf<T>>;

	/// Rewards for the last [`Config::HistoryDepth`] eras.
	/// If reward hasn't been set or has been removed then 0 reward is returned.
	#[pallet::storage]
	#[pallet::unbounded]
	#[pallet::getter(fn eras_reward_points)]
	pub type ErasRewardPoints<T: Config> =
		StorageMap<_, Twox64Concat, EraIndex, EraRewardPoints<T::AccountId>, ValueQuery>;

	/// The total amount staked for the last [`Config::HistoryDepth`] eras.
	/// If total hasn't been set or has been removed then 0 stake is returned.
	#[pallet::storage]
	#[pallet::getter(fn eras_total_stake)]
	pub type ErasTotalStake<T: Config> =
		StorageMap<_, Twox64Concat, EraIndex, BalanceOf<T>, ValueQuery>;

	/// Mode of era forcing.
	#[pallet::storage]
	#[pallet::getter(fn force_era)]
	pub type ForceEra<T> = StorageValue<_, Forcing, ValueQuery>;

	/// The percentage of the slash that is distributed to reporters.
	///
	/// The rest of the slashed value is handled by the `Slash`.
	#[pallet::storage]
	#[pallet::getter(fn slash_reward_fraction)]
	pub type SlashRewardFraction<T> = StorageValue<_, Perbill, ValueQuery>;

	/// The amount of currency given to reporters of a slash event which was
	/// canceled by extraordinary circumstances (e.g. governance).
	#[pallet::storage]
	#[pallet::getter(fn canceled_payout)]
	pub type CanceledSlashPayout<T: Config> = StorageValue<_, BalanceOf<T>, ValueQuery>;

	/// All unapplied slashes that are queued for later.
	#[pallet::storage]
	#[pallet::unbounded]
	pub type UnappliedSlashes<T: Config> = StorageMap<
		_,
		Twox64Concat,
		EraIndex,
		Vec<UnappliedSlash<T::AccountId, BalanceOf<T>>>,
		ValueQuery,
	>;

	/// A mapping from still-bonded eras to the first session index of that era.
	///
	/// Must contains information for eras for the range:
	/// `[active_era - bounding_duration; active_era]`
	#[pallet::storage]
	#[pallet::unbounded]
	pub(crate) type BondedEras<T: Config> =
		StorageValue<_, Vec<(EraIndex, SessionIndex)>, ValueQuery>;

	/// All slashing events on validators, mapped by era to the highest slash proportion
	/// and slash value of the era.
	#[pallet::storage]
	pub(crate) type ValidatorSlashInEra<T: Config> = StorageDoubleMap<
		_,
		Twox64Concat,
		EraIndex,
		Twox64Concat,
		T::AccountId,
		(Perbill, BalanceOf<T>),
	>;

	/// All slashing events on nominators, mapped by era to the highest slash value of the era.
	#[pallet::storage]
	pub(crate) type NominatorSlashInEra<T: Config> =
		StorageDoubleMap<_, Twox64Concat, EraIndex, Twox64Concat, T::AccountId, BalanceOf<T>>;

	/// Slashing spans for stash accounts.
	#[pallet::storage]
	#[pallet::getter(fn slashing_spans)]
	#[pallet::unbounded]
	pub type SlashingSpans<T: Config> =
		StorageMap<_, Twox64Concat, T::AccountId, slashing::SlashingSpans>;

	/// Records information about the maximum slash of a stash within a slashing span,
	/// as well as how much reward has been paid out.
	#[pallet::storage]
	pub(crate) type SpanSlash<T: Config> = StorageMap<
		_,
		Twox64Concat,
		(T::AccountId, slashing::SpanIndex),
		slashing::SpanRecord<BalanceOf<T>>,
		ValueQuery,
	>;

	/// The last planned session scheduled by the session pallet.
	///
	/// This is basically in sync with the call to [`pallet_session::SessionManager::new_session`].
	#[pallet::storage]
	#[pallet::getter(fn current_planned_session)]
	pub type CurrentPlannedSession<T> = StorageValue<_, SessionIndex, ValueQuery>;

	/// Indices of validators that have offended in the active era and whether they are currently
	/// disabled.
	///
	/// This value should be a superset of disabled validators since not all offences lead to the
	/// validator being disabled (if there was no slash). This is needed to track the percentage of
	/// validators that have offended in the current era, ensuring a new era is forced if
	/// `OffendingValidatorsThreshold` is reached. The vec is always kept sorted so that we can find
	/// whether a given validator has previously offended using binary search. It gets cleared when
	/// the era ends.
	#[pallet::storage]
	#[pallet::unbounded]
	#[pallet::getter(fn offending_validators)]
	pub type OffendingValidators<T: Config> = StorageValue<_, Vec<(u32, bool)>, ValueQuery>;

	/// The threshold for when users can start calling `chill_other` for other validators /
	/// nominators. The threshold is compared to the actual number of validators / nominators
	/// (`CountFor*`) in the system compared to the configured max (`Max*Count`).
	#[pallet::storage]
	pub(crate) type ChillThreshold<T: Config> = StorageValue<_, Percent, OptionQuery>;

	#[pallet::genesis_config]
	#[derive(frame_support::DefaultNoBound)]
	pub struct GenesisConfig<T: Config> {
		pub validator_count: u32,
		pub minimum_validator_count: u32,
		pub invulnerables: Vec<T::AccountId>,
		pub force_era: Forcing,
		pub slash_reward_fraction: Perbill,
		pub canceled_payout: BalanceOf<T>,
		pub stakers:
			Vec<(T::AccountId, T::AccountId, BalanceOf<T>, crate::StakerStatus<T::AccountId>)>,
		pub min_nominator_bond: BalanceOf<T>,
		pub min_validator_bond: BalanceOf<T>,
		pub max_validator_count: Option<u32>,
		pub max_nominator_count: Option<u32>,
	}

	#[pallet::genesis_build]
	impl<T: Config> BuildGenesisConfig for GenesisConfig<T> {
		fn build(&self) {
			ValidatorCount::<T>::put(self.validator_count);
			MinimumValidatorCount::<T>::put(self.minimum_validator_count);
			Invulnerables::<T>::put(&self.invulnerables);
			ForceEra::<T>::put(self.force_era);
			CanceledSlashPayout::<T>::put(self.canceled_payout);
			SlashRewardFraction::<T>::put(self.slash_reward_fraction);
			MinNominatorBond::<T>::put(self.min_nominator_bond);
			MinValidatorBond::<T>::put(self.min_validator_bond);
			if let Some(x) = self.max_validator_count {
				MaxValidatorsCount::<T>::put(x);
			}
			if let Some(x) = self.max_nominator_count {
				MaxNominatorsCount::<T>::put(x);
			}

			for &(ref stash, _, balance, ref status) in &self.stakers {
				crate::log!(
					trace,
					"inserting genesis staker: {:?} => {:?} => {:?}",
					stash,
					balance,
					status
				);
				assert!(
					T::Currency::free_balance(stash) >= balance,
					"Stash does not have enough balance to bond."
				);
				frame_support::assert_ok!(<Pallet<T>>::bond(
					T::RuntimeOrigin::from(Some(stash.clone()).into()),
					balance,
					PayoutDestination::Stake,
				));
				frame_support::assert_ok!(match status {
					crate::StakerStatus::Validator => <Pallet<T>>::validate(
						T::RuntimeOrigin::from(Some(stash.clone()).into()),
						Default::default(),
					),
					crate::StakerStatus::Nominator(votes) => <Pallet<T>>::nominate(
						T::RuntimeOrigin::from(Some(stash.clone()).into()),
						votes.iter().map(|l| T::Lookup::unlookup(l.clone())).collect(),
					),
					_ => Ok(()),
				});
				assert!(
					ValidatorCount::<T>::get() <=
						<T::ElectionProvider as ElectionProviderBase>::MaxWinners::get()
				);
			}

			// all voters are reported to the `VoterList`.
			assert_eq!(
				T::VoterList::count(),
				Nominators::<T>::count() + Validators::<T>::count(),
				"not all genesis stakers were inserted into sorted list provider, something is wrong."
			);
		}
	}

	#[pallet::event]
	#[pallet::generate_deposit(pub(crate) fn deposit_event)]
	pub enum Event<T: Config> {
		/// The era payout has been set; the first balance is the validator-payout; the second is
		/// the remainder from the maximum amount of reward.
		EraPaid { era_index: EraIndex, validator_payout: BalanceOf<T>, remainder: BalanceOf<T> },
		/// The nominator has been rewarded by this amount to this destination.
		Rewarded {
			stash: T::AccountId,
			dest: CheckedPayoutDestination<T::AccountId>,
			amount: BalanceOf<T>,
		},
		/// A staker (validator or nominator) has been slashed by the given amount.
		Slashed { staker: T::AccountId, amount: BalanceOf<T> },
		/// A slash for the given validator, for the given percentage of their stake, at the given
		/// era as been reported.
		SlashReported { validator: T::AccountId, fraction: Perbill, slash_era: EraIndex },
		/// An old slashing report from a prior era was discarded because it could
		/// not be processed.
		OldSlashingReportDiscarded { session_index: SessionIndex },
		/// A new set of stakers was elected.
		StakersElected,
		/// An account has bonded this amount. \[stash, amount\]
		///
		/// NOTE: This event is only emitted when funds are bonded via a dispatchable. Notably,
		/// it will not be emitted for staking rewards when they are added to stake.
		Bonded { stash: T::AccountId, amount: BalanceOf<T> },
		/// An account has unbonded this amount.
		Unbonded { stash: T::AccountId, amount: BalanceOf<T> },
		/// An account has called `withdraw_unbonded` and removed unbonding chunks worth `Balance`
		/// from the unlocking queue.
		Withdrawn { stash: T::AccountId, amount: BalanceOf<T> },
		/// A nominator has been kicked from a validator.
		Kicked { nominator: T::AccountId, stash: T::AccountId },
		/// The election failed. No new era is planned.
		StakingElectionFailed,
		/// An account has stopped participating as either a validator or nominator.
		Chilled { stash: T::AccountId },
		/// The stakers' rewards are getting paid.
		PayoutStarted { era_index: EraIndex, validator_stash: T::AccountId },
		/// A validator has set their preferences.
		ValidatorPrefsSet { stash: T::AccountId, prefs: ValidatorPrefs },
		/// Voters size limit reached.
		SnapshotVotersSizeExceeded { size: u32 },
		/// Targets size limit reached.
		SnapshotTargetsSizeExceeded { size: u32 },
		/// A new force era mode was set.
		ForceEra { mode: Forcing },
	}

	#[pallet::error]
	pub enum Error<T> {
		/// Not a controller account.
		NotController,
		/// Not a stash account.
		NotStash,
		/// Stash is already bonded.
		AlreadyBonded,
		/// Controller is already paired.
		AlreadyPaired,
		/// Targets cannot be empty.
		EmptyTargets,
		/// Duplicate index.
		DuplicateIndex,
		/// Slash record index out of bounds.
		InvalidSlashIndex,
		/// Cannot have a validator or nominator role, with value less than the minimum defined by
		/// governance (see `MinValidatorBond` and `MinNominatorBond`). If unbonding is the
		/// intention, `chill` first to remove one's role as validator/nominator.
		InsufficientBond,
		/// Can not schedule more unlock chunks.
		NoMoreChunks,
		/// Can not rebond without unlocking chunks.
		NoUnlockChunk,
		/// Attempting to target a stash that still has funds.
		FundedTarget,
		/// Invalid era to reward.
		InvalidEraToReward,
		/// Invalid number of nominations.
		InvalidNumberOfNominations,
		/// Items are not sorted and unique.
		NotSortedAndUnique,
		/// Rewards for this era have already been claimed for this validator.
		AlreadyClaimed,
		/// No nominators exist on this page.
		InvalidPage,
		/// Incorrect previous history depth input provided.
		IncorrectHistoryDepth,
		/// Incorrect number of slashing spans provided.
		IncorrectSlashingSpans,
		/// Internal state has become somehow corrupted and the operation cannot continue.
		BadState,
		/// Too many nomination targets supplied.
		TooManyTargets,
		/// A nomination target was supplied that was blocked or otherwise not a validator.
		BadTarget,
		/// The user has enough bond and thus cannot be chilled forcefully by an external person.
		CannotChillOther,
		/// There are too many nominators in the system. Governance needs to adjust the staking
		/// settings to keep things safe for the runtime.
		TooManyNominators,
		/// There are too many validator candidates in the system. Governance needs to adjust the
		/// staking settings to keep things safe for the runtime.
		TooManyValidators,
		/// Commission is too low. Must be at least `MinCommission`.
		CommissionTooLow,
		/// Some bound is not met.
		BoundNotMet,
	}

	#[pallet::hooks]
	impl<T: Config> Hooks<BlockNumberFor<T>> for Pallet<T> {
		fn on_initialize(_now: BlockNumberFor<T>) -> Weight {
			// just return the weight of the on_finalize.
			T::DbWeight::get().reads(1)
		}

		fn on_finalize(_n: BlockNumberFor<T>) {
			// Set the start of the first era.
			if let Some(mut active_era) = Self::active_era() {
				if active_era.start.is_none() {
					let now_as_millis_u64 = T::UnixTime::now().as_millis().saturated_into::<u64>();
					active_era.start = Some(now_as_millis_u64);
					// This write only ever happens once, we don't include it in the weight in
					// general
					ActiveEra::<T>::put(active_era);
				}
			}
			// `on_finalize` weight is tracked in `on_initialize`
		}

		fn integrity_test() {
			// ensure that we funnel the correct value to the `DataProvider::MaxVotesPerVoter`;
			assert_eq!(
				MaxNominationsOf::<T>::get(),
				<Self as ElectionDataProvider>::MaxVotesPerVoter::get()
			);
			// and that MaxNominations is always greater than 1, since we count on this.
			assert!(!MaxNominationsOf::<T>::get().is_zero());

			// ensure election results are always bounded with the same value
			assert!(
				<T::ElectionProvider as ElectionProviderBase>::MaxWinners::get() ==
					<T::GenesisElectionProvider as ElectionProviderBase>::MaxWinners::get()
			);

			assert!(
				T::SlashDeferDuration::get() < T::BondingDuration::get() || T::BondingDuration::get() == 0,
				"As per documentation, slash defer duration ({}) should be less than bonding duration ({}).",
				T::SlashDeferDuration::get(),
				T::BondingDuration::get(),
			)
		}

		#[cfg(feature = "try-runtime")]
		fn try_state(n: BlockNumberFor<T>) -> Result<(), sp_runtime::TryRuntimeError> {
			Self::do_try_state(n)
		}
	}

	#[pallet::call]
	impl<T: Config> Pallet<T> {
		/// Take the origin account as a stash and lock up `value` of its balance. `controller` will
		/// be the account that controls it.
		///
		/// `value` must be more than the `minimum_balance` specified by `T::Currency`.
		///
		/// The dispatch origin for this call must be _Signed_ by the stash account.
		///
		/// Emits `Bonded`.
		/// NOTE: Two of the storage writes (`Self::bonded`, `Self::payee`) are _never_ cleaned
		/// unless the `origin` falls below _existential deposit_ and gets removed as dust.
		#[pallet::call_index(0)]
		#[pallet::weight(T::WeightInfo::bond())]
		pub fn bond(
			origin: OriginFor<T>,
			#[pallet::compact] value: BalanceOf<T>,
			payee: PayoutDestination<T::AccountId>,
		) -> DispatchResult {
			let stash = ensure_signed(origin)?;

			if StakingLedger::<T>::is_bonded(StakingAccount::Stash(stash.clone())) {
				return Err(Error::<T>::AlreadyBonded.into())
			}

			// Reject a bond which is considered to be _dust_.
			if value < T::Currency::minimum_balance() {
				return Err(Error::<T>::InsufficientBond.into())
			}

			frame_system::Pallet::<T>::inc_consumers(&stash).map_err(|_| Error::<T>::BadState)?;

<<<<<<< HEAD
			// Ensure a 100% or 0% `Split` variant is updated to a `Deposit` or `Stake` variant
			// respectively.
			let checked_payee = PayoutDestination::to_checked(payee);

			let current_era = CurrentEra::<T>::get().unwrap_or(0);
			let history_depth = T::HistoryDepth::get();
			let last_reward_era = current_era.saturating_sub(history_depth);

=======
>>>>>>> 18165ebb
			let stash_balance = T::Currency::free_balance(&stash);
			let value = value.min(stash_balance);
			Self::deposit_event(Event::<T>::Bonded { stash: stash.clone(), amount: value });
			let ledger = StakingLedger::<T>::new(stash.clone(), value);

			// You're auto-bonded forever, here. We might improve this by only bonding when
			// you actually validate/nominate and remove once you unbond __everything__.
			ledger.bond(checked_payee)?;

			Ok(())
		}

		/// Add some extra amount that have appeared in the stash `free_balance` into the balance up
		/// for staking.
		///
		/// The dispatch origin for this call must be _Signed_ by the stash, not the controller.
		///
		/// Use this if there are additional funds in your stash account that you wish to bond.
		/// Unlike [`bond`](Self::bond) or [`unbond`](Self::unbond) this function does not impose
		/// any limitation on the amount that can be added.
		///
		/// Emits `Bonded`.
		#[pallet::call_index(1)]
		#[pallet::weight(T::WeightInfo::bond_extra())]
		pub fn bond_extra(
			origin: OriginFor<T>,
			#[pallet::compact] max_additional: BalanceOf<T>,
		) -> DispatchResult {
			let stash = ensure_signed(origin)?;

			let mut ledger = Self::ledger(StakingAccount::Stash(stash.clone()))?;

			let stash_balance = T::Currency::free_balance(&stash);
			if let Some(extra) = stash_balance.checked_sub(&ledger.total) {
				let extra = extra.min(max_additional);
				ledger.total += extra;
				ledger.active += extra;
				// Last check: the new active amount of ledger must be more than ED.
				ensure!(
					ledger.active >= T::Currency::minimum_balance(),
					Error::<T>::InsufficientBond
				);

				// NOTE: ledger must be updated prior to calling `Self::weight_of`.
				ledger.update()?;
				// update this staker in the sorted list, if they exist in it.
				if T::VoterList::contains(&stash) {
					let _ = T::VoterList::on_update(&stash, Self::weight_of(&stash)).defensive();
				}

				Self::deposit_event(Event::<T>::Bonded { stash, amount: extra });
			}
			Ok(())
		}

		/// Schedule a portion of the stash to be unlocked ready for transfer out after the bond
		/// period ends. If this leaves an amount actively bonded less than
		/// T::Currency::minimum_balance(), then it is increased to the full amount.
		///
		/// The dispatch origin for this call must be _Signed_ by the controller, not the stash.
		///
		/// Once the unlock period is done, you can call `withdraw_unbonded` to actually move
		/// the funds out of management ready for transfer.
		///
		/// No more than a limited number of unlocking chunks (see `MaxUnlockingChunks`)
		/// can co-exists at the same time. If there are no unlocking chunks slots available
		/// [`Call::withdraw_unbonded`] is called to remove some of the chunks (if possible).
		///
		/// If a user encounters the `InsufficientBond` error when calling this extrinsic,
		/// they should call `chill` first in order to free up their bonded funds.
		///
		/// Emits `Unbonded`.
		///
		/// See also [`Call::withdraw_unbonded`].
		#[pallet::call_index(2)]
		#[pallet::weight(
            T::WeightInfo::withdraw_unbonded_kill(SPECULATIVE_NUM_SPANS).saturating_add(T::WeightInfo::unbond()))
        ]
		pub fn unbond(
			origin: OriginFor<T>,
			#[pallet::compact] value: BalanceOf<T>,
		) -> DispatchResultWithPostInfo {
			let controller = ensure_signed(origin)?;
			let unlocking =
				Self::ledger(Controller(controller.clone())).map(|l| l.unlocking.len())?;

			// if there are no unlocking chunks available, try to withdraw chunks older than
			// `BondingDuration` to proceed with the unbonding.
			let maybe_withdraw_weight = {
				if unlocking == T::MaxUnlockingChunks::get() as usize {
					let real_num_slashing_spans =
						Self::slashing_spans(&controller).map_or(0, |s| s.iter().count());
					Some(Self::do_withdraw_unbonded(&controller, real_num_slashing_spans as u32)?)
				} else {
					None
				}
			};

			// we need to fetch the ledger again because it may have been mutated in the call
			// to `Self::do_withdraw_unbonded` above.
			let mut ledger = Self::ledger(Controller(controller))?;
			let mut value = value.min(ledger.active);
			let stash = ledger.stash.clone();

			ensure!(
				ledger.unlocking.len() < T::MaxUnlockingChunks::get() as usize,
				Error::<T>::NoMoreChunks,
			);

			if !value.is_zero() {
				ledger.active -= value;

				// Avoid there being a dust balance left in the staking system.
				if ledger.active < T::Currency::minimum_balance() {
					value += ledger.active;
					ledger.active = Zero::zero();
				}

				let min_active_bond = if Nominators::<T>::contains_key(&stash) {
					MinNominatorBond::<T>::get()
				} else if Validators::<T>::contains_key(&stash) {
					MinValidatorBond::<T>::get()
				} else {
					Zero::zero()
				};

				// Make sure that the user maintains enough active bond for their role.
				// If a user runs into this error, they should chill first.
				ensure!(ledger.active >= min_active_bond, Error::<T>::InsufficientBond);

				// Note: in case there is no current era it is fine to bond one era more.
				let era = Self::current_era().unwrap_or(0) + T::BondingDuration::get();
				if let Some(chunk) = ledger.unlocking.last_mut().filter(|chunk| chunk.era == era) {
					// To keep the chunk count down, we only keep one chunk per era. Since
					// `unlocking` is a FiFo queue, if a chunk exists for `era` we know that it will
					// be the last one.
					chunk.value = chunk.value.defensive_saturating_add(value)
				} else {
					ledger
						.unlocking
						.try_push(UnlockChunk { value, era })
						.map_err(|_| Error::<T>::NoMoreChunks)?;
				};
				// NOTE: ledger must be updated prior to calling `Self::weight_of`.
				ledger.update()?;

				// update this staker in the sorted list, if they exist in it.
				if T::VoterList::contains(&stash) {
					let _ = T::VoterList::on_update(&stash, Self::weight_of(&stash)).defensive();
				}

				Self::deposit_event(Event::<T>::Unbonded { stash, amount: value });
			}

			let actual_weight = if let Some(withdraw_weight) = maybe_withdraw_weight {
				Some(T::WeightInfo::unbond().saturating_add(withdraw_weight))
			} else {
				Some(T::WeightInfo::unbond())
			};

			Ok(actual_weight.into())
		}

		/// Remove any unlocked chunks from the `unlocking` queue from our management.
		///
		/// This essentially frees up that balance to be used by the stash account to do whatever
		/// it wants.
		///
		/// The dispatch origin for this call must be _Signed_ by the controller.
		///
		/// Emits `Withdrawn`.
		///
		/// See also [`Call::unbond`].
		///
		/// ## Parameters
		///
		/// - `num_slashing_spans` indicates the number of metadata slashing spans to clear when
		/// this call results in a complete removal of all the data related to the stash account.
		/// In this case, the `num_slashing_spans` must be larger or equal to the number of
		/// slashing spans associated with the stash account in the [`SlashingSpans`] storage type,
		/// otherwise the call will fail. The call weight is directly propotional to
		/// `num_slashing_spans`.
		#[pallet::call_index(3)]
		#[pallet::weight(T::WeightInfo::withdraw_unbonded_kill(*num_slashing_spans))]
		pub fn withdraw_unbonded(
			origin: OriginFor<T>,
			num_slashing_spans: u32,
		) -> DispatchResultWithPostInfo {
			let controller = ensure_signed(origin)?;

			let actual_weight = Self::do_withdraw_unbonded(&controller, num_slashing_spans)?;
			Ok(Some(actual_weight).into())
		}

		/// Declare the desire to validate for the origin controller.
		///
		/// Effects will be felt at the beginning of the next era.
		///
		/// The dispatch origin for this call must be _Signed_ by the controller, not the stash.
		#[pallet::call_index(4)]
		#[pallet::weight(T::WeightInfo::validate())]
		pub fn validate(origin: OriginFor<T>, prefs: ValidatorPrefs) -> DispatchResult {
			let controller = ensure_signed(origin)?;

			let ledger = Self::ledger(Controller(controller))?;

			ensure!(ledger.active >= MinValidatorBond::<T>::get(), Error::<T>::InsufficientBond);
			let stash = &ledger.stash;

			// ensure their commission is correct.
			ensure!(prefs.commission >= MinCommission::<T>::get(), Error::<T>::CommissionTooLow);

			// Only check limits if they are not already a validator.
			if !Validators::<T>::contains_key(stash) {
				// If this error is reached, we need to adjust the `MinValidatorBond` and start
				// calling `chill_other`. Until then, we explicitly block new validators to protect
				// the runtime.
				if let Some(max_validators) = MaxValidatorsCount::<T>::get() {
					ensure!(
						Validators::<T>::count() < max_validators,
						Error::<T>::TooManyValidators
					);
				}
			}

			Self::do_remove_nominator(stash);
			Self::do_add_validator(stash, prefs.clone());
			Self::deposit_event(Event::<T>::ValidatorPrefsSet { stash: ledger.stash, prefs });

			Ok(())
		}

		/// Declare the desire to nominate `targets` for the origin controller.
		///
		/// Effects will be felt at the beginning of the next era.
		///
		/// The dispatch origin for this call must be _Signed_ by the controller, not the stash.
		#[pallet::call_index(5)]
		#[pallet::weight(T::WeightInfo::nominate(targets.len() as u32))]
		pub fn nominate(
			origin: OriginFor<T>,
			targets: Vec<AccountIdLookupOf<T>>,
		) -> DispatchResult {
			let controller = ensure_signed(origin)?;

			let ledger = Self::ledger(StakingAccount::Controller(controller.clone()))?;

			ensure!(ledger.active >= MinNominatorBond::<T>::get(), Error::<T>::InsufficientBond);
			let stash = &ledger.stash;

			// Only check limits if they are not already a nominator.
			if !Nominators::<T>::contains_key(stash) {
				// If this error is reached, we need to adjust the `MinNominatorBond` and start
				// calling `chill_other`. Until then, we explicitly block new nominators to protect
				// the runtime.
				if let Some(max_nominators) = MaxNominatorsCount::<T>::get() {
					ensure!(
						Nominators::<T>::count() < max_nominators,
						Error::<T>::TooManyNominators
					);
				}
			}

			ensure!(!targets.is_empty(), Error::<T>::EmptyTargets);
			ensure!(
				targets.len() <= T::NominationsQuota::get_quota(ledger.active) as usize,
				Error::<T>::TooManyTargets
			);

			let old = Nominators::<T>::get(stash).map_or_else(Vec::new, |x| x.targets.into_inner());

			let targets: BoundedVec<_, _> = targets
				.into_iter()
				.map(|t| T::Lookup::lookup(t).map_err(DispatchError::from))
				.map(|n| {
					n.and_then(|n| {
						if old.contains(&n) || !Validators::<T>::get(&n).blocked {
							Ok(n)
						} else {
							Err(Error::<T>::BadTarget.into())
						}
					})
				})
				.collect::<Result<Vec<_>, _>>()?
				.try_into()
				.map_err(|_| Error::<T>::TooManyNominators)?;

			let nominations = Nominations {
				targets,
				// Initial nominations are considered submitted at era 0. See `Nominations` doc.
				submitted_in: Self::current_era().unwrap_or(0),
				suppressed: false,
			};

			Self::do_remove_validator(stash);
			Self::do_add_nominator(stash, nominations);
			Ok(())
		}

		/// Declare no desire to either validate or nominate.
		///
		/// Effects will be felt at the beginning of the next era.
		///
		/// The dispatch origin for this call must be _Signed_ by the controller, not the stash.
		#[pallet::call_index(6)]
		#[pallet::weight(T::WeightInfo::chill())]
		pub fn chill(origin: OriginFor<T>) -> DispatchResult {
			let controller = ensure_signed(origin)?;

			let ledger = Self::ledger(StakingAccount::Controller(controller))?;

			Self::chill_stash(&ledger.stash);
			Ok(())
		}

		/// (Re-)set the payment target for a controller.
		///
		/// Effects will be felt instantly (as soon as this function is completed successfully).
		///
		/// The dispatch origin for this call must be _Signed_ by the controller, not the stash.
		#[pallet::call_index(7)]
		#[pallet::weight(T::WeightInfo::set_payee())]
		pub fn set_payee(
			origin: OriginFor<T>,
			payee: PayoutDestination<T::AccountId>,
		) -> DispatchResult {
			// Ensure a 100% or 0% `Split` variant is updated to a `Deposit` or `Stake` variant
			// respectively.
			let checked_payee = PayoutDestination::to_checked(payee);

			let controller = ensure_signed(origin)?;
			let ledger = Self::ledger(Controller(controller))?;
			let _ = ledger
				.set_payee(checked_payee)
				.defensive_proof("ledger was retrieved from storage, thus its bonded; qed.");

			Ok(())
		}

		/// (Re-)sets the controller of a stash to the stash itself. This function previously
		/// accepted a `controller` argument to set the controller to an account other than the
		/// stash itself. This functionality has now been removed, now only setting the controller
		/// to the stash, if it is not already.
		///
		/// Effects will be felt instantly (as soon as this function is completed successfully).
		///
		/// The dispatch origin for this call must be _Signed_ by the stash, not the controller.
		#[pallet::call_index(8)]
		#[pallet::weight(T::WeightInfo::set_controller())]
		pub fn set_controller(origin: OriginFor<T>) -> DispatchResult {
			let stash = ensure_signed(origin)?;

			// the bonded map and ledger are mutated directly as this extrinsic is related to a
			// (temporary) passive migration.
			Self::ledger(StakingAccount::Stash(stash.clone())).map(|ledger| {
				let controller = ledger.controller()
                    .defensive_proof("ledger was fetched used the StakingInterface, so controller field must exist; qed.")
                    .ok_or(Error::<T>::NotController)?;

				if controller == stash {
					// stash is already its own controller.
					return Err(Error::<T>::AlreadyPaired.into())
				}
				// update bond and ledger.
				<Ledger<T>>::remove(controller);
				<Bonded<T>>::insert(&stash, &stash);
				<Ledger<T>>::insert(&stash, ledger);
				Ok(())
			})?
		}

		/// Sets the ideal number of validators.
		///
		/// The dispatch origin must be Root.
		#[pallet::call_index(9)]
		#[pallet::weight(T::WeightInfo::set_validator_count())]
		pub fn set_validator_count(
			origin: OriginFor<T>,
			#[pallet::compact] new: u32,
		) -> DispatchResult {
			ensure_root(origin)?;
			// ensure new validator count does not exceed maximum winners
			// support by election provider.
			ensure!(
				new <= <T::ElectionProvider as ElectionProviderBase>::MaxWinners::get(),
				Error::<T>::TooManyValidators
			);
			ValidatorCount::<T>::put(new);
			Ok(())
		}

		/// Increments the ideal number of validators upto maximum of
		/// `ElectionProviderBase::MaxWinners`.
		///
		/// The dispatch origin must be Root.
		#[pallet::call_index(10)]
		#[pallet::weight(T::WeightInfo::set_validator_count())]
		pub fn increase_validator_count(
			origin: OriginFor<T>,
			#[pallet::compact] additional: u32,
		) -> DispatchResult {
			ensure_root(origin)?;
			let old = ValidatorCount::<T>::get();
			let new = old.checked_add(additional).ok_or(ArithmeticError::Overflow)?;
			ensure!(
				new <= <T::ElectionProvider as ElectionProviderBase>::MaxWinners::get(),
				Error::<T>::TooManyValidators
			);

			ValidatorCount::<T>::put(new);
			Ok(())
		}

		/// Scale up the ideal number of validators by a factor upto maximum of
		/// `ElectionProviderBase::MaxWinners`.
		///
		/// The dispatch origin must be Root.
		#[pallet::call_index(11)]
		#[pallet::weight(T::WeightInfo::set_validator_count())]
		pub fn scale_validator_count(origin: OriginFor<T>, factor: Percent) -> DispatchResult {
			ensure_root(origin)?;
			let old = ValidatorCount::<T>::get();
			let new = old.checked_add(factor.mul_floor(old)).ok_or(ArithmeticError::Overflow)?;

			ensure!(
				new <= <T::ElectionProvider as ElectionProviderBase>::MaxWinners::get(),
				Error::<T>::TooManyValidators
			);

			ValidatorCount::<T>::put(new);
			Ok(())
		}

		/// Force there to be no new eras indefinitely.
		///
		/// The dispatch origin must be Root.
		///
		/// # Warning
		///
		/// The election process starts multiple blocks before the end of the era.
		/// Thus the election process may be ongoing when this is called. In this case the
		/// election will continue until the next era is triggered.
		#[pallet::call_index(12)]
		#[pallet::weight(T::WeightInfo::force_no_eras())]
		pub fn force_no_eras(origin: OriginFor<T>) -> DispatchResult {
			ensure_root(origin)?;
			Self::set_force_era(Forcing::ForceNone);
			Ok(())
		}

		/// Force there to be a new era at the end of the next session. After this, it will be
		/// reset to normal (non-forced) behaviour.
		///
		/// The dispatch origin must be Root.
		///
		/// # Warning
		///
		/// The election process starts multiple blocks before the end of the era.
		/// If this is called just before a new era is triggered, the election process may not
		/// have enough blocks to get a result.
		#[pallet::call_index(13)]
		#[pallet::weight(T::WeightInfo::force_new_era())]
		pub fn force_new_era(origin: OriginFor<T>) -> DispatchResult {
			ensure_root(origin)?;
			Self::set_force_era(Forcing::ForceNew);
			Ok(())
		}

		/// Set the validators who cannot be slashed (if any).
		///
		/// The dispatch origin must be Root.
		#[pallet::call_index(14)]
		#[pallet::weight(T::WeightInfo::set_invulnerables(invulnerables.len() as u32))]
		pub fn set_invulnerables(
			origin: OriginFor<T>,
			invulnerables: Vec<T::AccountId>,
		) -> DispatchResult {
			ensure_root(origin)?;
			<Invulnerables<T>>::put(invulnerables);
			Ok(())
		}

		/// Force a current staker to become completely unstaked, immediately.
		///
		/// The dispatch origin must be Root.
		///
		/// ## Parameters
		///
		/// - `num_slashing_spans`: Refer to comments on [`Call::withdraw_unbonded`] for more
		/// details.
		#[pallet::call_index(15)]
		#[pallet::weight(T::WeightInfo::force_unstake(*num_slashing_spans))]
		pub fn force_unstake(
			origin: OriginFor<T>,
			stash: T::AccountId,
			num_slashing_spans: u32,
		) -> DispatchResult {
			ensure_root(origin)?;

			// Remove all staking-related information and lock.
			Self::kill_stash(&stash, num_slashing_spans)?;

			Ok(())
		}

		/// Force there to be a new era at the end of sessions indefinitely.
		///
		/// The dispatch origin must be Root.
		///
		/// # Warning
		///
		/// The election process starts multiple blocks before the end of the era.
		/// If this is called just before a new era is triggered, the election process may not
		/// have enough blocks to get a result.
		#[pallet::call_index(16)]
		#[pallet::weight(T::WeightInfo::force_new_era_always())]
		pub fn force_new_era_always(origin: OriginFor<T>) -> DispatchResult {
			ensure_root(origin)?;
			Self::set_force_era(Forcing::ForceAlways);
			Ok(())
		}

		/// Cancel enactment of a deferred slash.
		///
		/// Can be called by the `T::AdminOrigin`.
		///
		/// Parameters: era and indices of the slashes for that era to kill.
		#[pallet::call_index(17)]
		#[pallet::weight(T::WeightInfo::cancel_deferred_slash(slash_indices.len() as u32))]
		pub fn cancel_deferred_slash(
			origin: OriginFor<T>,
			era: EraIndex,
			slash_indices: Vec<u32>,
		) -> DispatchResult {
			T::AdminOrigin::ensure_origin(origin)?;

			ensure!(!slash_indices.is_empty(), Error::<T>::EmptyTargets);
			ensure!(is_sorted_and_unique(&slash_indices), Error::<T>::NotSortedAndUnique);

			let mut unapplied = UnappliedSlashes::<T>::get(&era);
			let last_item = slash_indices[slash_indices.len() - 1];
			ensure!((last_item as usize) < unapplied.len(), Error::<T>::InvalidSlashIndex);

			for (removed, index) in slash_indices.into_iter().enumerate() {
				let index = (index as usize) - removed;
				unapplied.remove(index);
			}

			UnappliedSlashes::<T>::insert(&era, &unapplied);
			Ok(())
		}

		/// Pay out next page of the stakers behind a validator for the given era.
		///
		/// - `validator_stash` is the stash account of the validator.
		/// - `era` may be any era between `[current_era - history_depth; current_era]`.
		///
		/// The origin of this call must be _Signed_. Any account can call this function, even if
		/// it is not one of the stakers.
<<<<<<< HEAD
=======
		///
		/// The reward payout could be paged in case there are too many nominators backing the
		/// `validator_stash`. This call will payout unpaid pages in an ascending order. To claim a
		/// specific page, use `payout_stakers_by_page`.`
		///
		/// If all pages are claimed, it returns an error `InvalidPage`.
>>>>>>> 18165ebb
		#[pallet::call_index(18)]
		#[pallet::weight(T::WeightInfo::payout_stakers_alive_staked(T::MaxExposurePageSize::get()))]
		pub fn payout_stakers(
			origin: OriginFor<T>,
			validator_stash: T::AccountId,
			era: EraIndex,
		) -> DispatchResultWithPostInfo {
			ensure_signed(origin)?;
			Self::do_payout_stakers(validator_stash, era)
		}

		/// Rebond a portion of the stash scheduled to be unlocked.
		///
		/// The dispatch origin must be signed by the controller.
		#[pallet::call_index(19)]
		#[pallet::weight(T::WeightInfo::rebond(T::MaxUnlockingChunks::get() as u32))]
		pub fn rebond(
			origin: OriginFor<T>,
			#[pallet::compact] value: BalanceOf<T>,
		) -> DispatchResultWithPostInfo {
			let controller = ensure_signed(origin)?;
			let ledger = Self::ledger(Controller(controller))?;
			ensure!(!ledger.unlocking.is_empty(), Error::<T>::NoUnlockChunk);

			let initial_unlocking = ledger.unlocking.len() as u32;
			let (ledger, rebonded_value) = ledger.rebond(value);
			// Last check: the new active amount of ledger must be more than ED.
			ensure!(ledger.active >= T::Currency::minimum_balance(), Error::<T>::InsufficientBond);

			Self::deposit_event(Event::<T>::Bonded {
				stash: ledger.stash.clone(),
				amount: rebonded_value,
			});

			let stash = ledger.stash.clone();
			let final_unlocking = ledger.unlocking.len();

			// NOTE: ledger must be updated prior to calling `Self::weight_of`.
			ledger.update()?;
			if T::VoterList::contains(&stash) {
				let _ = T::VoterList::on_update(&stash, Self::weight_of(&stash)).defensive();
			}

			let removed_chunks = 1u32 // for the case where the last iterated chunk is not removed
				.saturating_add(initial_unlocking)
				.saturating_sub(final_unlocking as u32);
			Ok(Some(T::WeightInfo::rebond(removed_chunks)).into())
		}

		/// Remove all data structures concerning a staker/stash once it is at a state where it can
		/// be considered `dust` in the staking system. The requirements are:
		///
		/// 1. the `total_balance` of the stash is below existential deposit.
		/// 2. or, the `ledger.total` of the stash is below existential deposit.
		///
		/// The former can happen in cases like a slash; the latter when a fully unbonded account
		/// is still receiving staking rewards in `PayoutDestination::Stake`.
		///
		/// It can be called by anyone, as long as `stash` meets the above requirements.
		///
		/// Refunds the transaction fees upon successful execution.
		///
		/// ## Parameters
		///
		/// - `num_slashing_spans`: Refer to comments on [`Call::withdraw_unbonded`] for more
		/// details.
		#[pallet::call_index(20)]
		#[pallet::weight(T::WeightInfo::reap_stash(*num_slashing_spans))]
		pub fn reap_stash(
			origin: OriginFor<T>,
			stash: T::AccountId,
			num_slashing_spans: u32,
		) -> DispatchResultWithPostInfo {
			let _ = ensure_signed(origin)?;

			let ed = T::Currency::minimum_balance();
			let reapable = T::Currency::total_balance(&stash) < ed ||
				Self::ledger(Stash(stash.clone())).map(|l| l.total).unwrap_or_default() < ed;
			ensure!(reapable, Error::<T>::FundedTarget);

			// Remove all staking-related information and lock.
			Self::kill_stash(&stash, num_slashing_spans)?;

			Ok(Pays::No.into())
		}

		/// Remove the given nominations from the calling validator.
		///
		/// Effects will be felt at the beginning of the next era.
		///
		/// The dispatch origin for this call must be _Signed_ by the controller, not the stash.
		///
		/// - `who`: A list of nominator stash accounts who are nominating this validator which
		///   should no longer be nominating this validator.
		///
		/// Note: Making this call only makes sense if you first set the validator preferences to
		/// block any further nominations.
		#[pallet::call_index(21)]
		#[pallet::weight(T::WeightInfo::kick(who.len() as u32))]
		pub fn kick(origin: OriginFor<T>, who: Vec<AccountIdLookupOf<T>>) -> DispatchResult {
			let controller = ensure_signed(origin)?;
			let ledger = Self::ledger(Controller(controller))?;
			let stash = &ledger.stash;

			for nom_stash in who
				.into_iter()
				.map(T::Lookup::lookup)
				.collect::<Result<Vec<T::AccountId>, _>>()?
				.into_iter()
			{
				Nominators::<T>::mutate(&nom_stash, |maybe_nom| {
					if let Some(ref mut nom) = maybe_nom {
						if let Some(pos) = nom.targets.iter().position(|v| v == stash) {
							nom.targets.swap_remove(pos);
							Self::deposit_event(Event::<T>::Kicked {
								nominator: nom_stash.clone(),
								stash: stash.clone(),
							});
						}
					}
				});
			}

			Ok(())
		}

		/// Update the various staking configurations .
		///
		/// * `min_nominator_bond`: The minimum active bond needed to be a nominator.
		/// * `min_validator_bond`: The minimum active bond needed to be a validator.
		/// * `max_nominator_count`: The max number of users who can be a nominator at once. When
		///   set to `None`, no limit is enforced.
		/// * `max_validator_count`: The max number of users who can be a validator at once. When
		///   set to `None`, no limit is enforced.
		/// * `chill_threshold`: The ratio of `max_nominator_count` or `max_validator_count` which
		///   should be filled in order for the `chill_other` transaction to work.
		/// * `min_commission`: The minimum amount of commission that each validators must maintain.
		///   This is checked only upon calling `validate`. Existing validators are not affected.
		///
		/// RuntimeOrigin must be Root to call this function.
		///
		/// NOTE: Existing nominators and validators will not be affected by this update.
		/// to kick people under the new limits, `chill_other` should be called.
		// We assume the worst case for this call is either: all items are set or all items are
		// removed.
		#[pallet::call_index(22)]
		#[pallet::weight(
			T::WeightInfo::set_staking_configs_all_set()
				.max(T::WeightInfo::set_staking_configs_all_remove())
		)]
		pub fn set_staking_configs(
			origin: OriginFor<T>,
			min_nominator_bond: ConfigOp<BalanceOf<T>>,
			min_validator_bond: ConfigOp<BalanceOf<T>>,
			max_nominator_count: ConfigOp<u32>,
			max_validator_count: ConfigOp<u32>,
			chill_threshold: ConfigOp<Percent>,
			min_commission: ConfigOp<Perbill>,
		) -> DispatchResult {
			ensure_root(origin)?;

			macro_rules! config_op_exp {
				($storage:ty, $op:ident) => {
					match $op {
						ConfigOp::Noop => (),
						ConfigOp::Set(v) => <$storage>::put(v),
						ConfigOp::Remove => <$storage>::kill(),
					}
				};
			}

			config_op_exp!(MinNominatorBond<T>, min_nominator_bond);
			config_op_exp!(MinValidatorBond<T>, min_validator_bond);
			config_op_exp!(MaxNominatorsCount<T>, max_nominator_count);
			config_op_exp!(MaxValidatorsCount<T>, max_validator_count);
			config_op_exp!(ChillThreshold<T>, chill_threshold);
			config_op_exp!(MinCommission<T>, min_commission);
			Ok(())
		}
		/// Declare a `controller` to stop participating as either a validator or nominator.
		///
		/// Effects will be felt at the beginning of the next era.
		///
		/// The dispatch origin for this call must be _Signed_, but can be called by anyone.
		///
		/// If the caller is the same as the controller being targeted, then no further checks are
		/// enforced, and this function behaves just like `chill`.
		///
		/// If the caller is different than the controller being targeted, the following conditions
		/// must be met:
		///
		/// * `controller` must belong to a nominator who has become non-decodable,
		///
		/// Or:
		///
		/// * A `ChillThreshold` must be set and checked which defines how close to the max
		///   nominators or validators we must reach before users can start chilling one-another.
		/// * A `MaxNominatorCount` and `MaxValidatorCount` must be set which is used to determine
		///   how close we are to the threshold.
		/// * A `MinNominatorBond` and `MinValidatorBond` must be set and checked, which determines
		///   if this is a person that should be chilled because they have not met the threshold
		///   bond required.
		///
		/// This can be helpful if bond requirements are updated, and we need to remove old users
		/// who do not satisfy these requirements.
		#[pallet::call_index(23)]
		#[pallet::weight(T::WeightInfo::chill_other())]
		pub fn chill_other(origin: OriginFor<T>, controller: T::AccountId) -> DispatchResult {
			// Anyone can call this function.
			let caller = ensure_signed(origin)?;
			let ledger = Self::ledger(Controller(controller.clone()))?;
			let stash = ledger.stash;

			// In order for one user to chill another user, the following conditions must be met:
			//
			// * `controller` belongs to a nominator who has become non-decodable,
			//
			// Or
			//
			// * A `ChillThreshold` is set which defines how close to the max nominators or
			//   validators we must reach before users can start chilling one-another.
			// * A `MaxNominatorCount` and `MaxValidatorCount` which is used to determine how close
			//   we are to the threshold.
			// * A `MinNominatorBond` and `MinValidatorBond` which is the final condition checked to
			//   determine this is a person that should be chilled because they have not met the
			//   threshold bond required.
			//
			// Otherwise, if caller is the same as the controller, this is just like `chill`.

			if Nominators::<T>::contains_key(&stash) && Nominators::<T>::get(&stash).is_none() {
				Self::chill_stash(&stash);
				return Ok(())
			}

			if caller != controller {
				let threshold = ChillThreshold::<T>::get().ok_or(Error::<T>::CannotChillOther)?;
				let min_active_bond = if Nominators::<T>::contains_key(&stash) {
					let max_nominator_count =
						MaxNominatorsCount::<T>::get().ok_or(Error::<T>::CannotChillOther)?;
					let current_nominator_count = Nominators::<T>::count();
					ensure!(
						threshold * max_nominator_count < current_nominator_count,
						Error::<T>::CannotChillOther
					);
					MinNominatorBond::<T>::get()
				} else if Validators::<T>::contains_key(&stash) {
					let max_validator_count =
						MaxValidatorsCount::<T>::get().ok_or(Error::<T>::CannotChillOther)?;
					let current_validator_count = Validators::<T>::count();
					ensure!(
						threshold * max_validator_count < current_validator_count,
						Error::<T>::CannotChillOther
					);
					MinValidatorBond::<T>::get()
				} else {
					Zero::zero()
				};

				ensure!(ledger.active < min_active_bond, Error::<T>::CannotChillOther);
			}

			Self::chill_stash(&stash);
			Ok(())
		}

		/// Force a validator to have at least the minimum commission. This will not affect a
		/// validator who already has a commission greater than or equal to the minimum. Any account
		/// can call this.
		#[pallet::call_index(24)]
		#[pallet::weight(T::WeightInfo::force_apply_min_commission())]
		pub fn force_apply_min_commission(
			origin: OriginFor<T>,
			validator_stash: T::AccountId,
		) -> DispatchResult {
			ensure_signed(origin)?;
			let min_commission = MinCommission::<T>::get();
			Validators::<T>::try_mutate_exists(validator_stash, |maybe_prefs| {
				maybe_prefs
					.as_mut()
					.map(|prefs| {
						(prefs.commission < min_commission)
							.then(|| prefs.commission = min_commission)
					})
					.ok_or(Error::<T>::NotStash)
			})?;
			Ok(())
		}

		/// Sets the minimum amount of commission that each validators must maintain.
		///
		/// This call has lower privilege requirements than `set_staking_config` and can be called
		/// by the `T::AdminOrigin`. Root can always call this.
		#[pallet::call_index(25)]
		#[pallet::weight(T::WeightInfo::set_min_commission())]
		pub fn set_min_commission(origin: OriginFor<T>, new: Perbill) -> DispatchResult {
			T::AdminOrigin::ensure_origin(origin)?;
			MinCommission::<T>::put(new);
			Ok(())
		}

<<<<<<< HEAD
		/// Migrates an account's `RewardDestination` in `Payee` to `PayoutDestination` in `Payees`
		/// if a record exists and if it has not already been migrated.
		///
		/// Effects will be felt instantly (as soon as this function is completed successfully).
		///
		/// This will waive the transaction fee if the payee is successfully migrated.
		#[pallet::call_index(26)]
		#[pallet::weight(0)]
		pub fn update_payee(origin: OriginFor<T>) -> DispatchResultWithPostInfo {
			let controller = ensure_signed(origin)?;
			let ledger = Self::ledger(Controller(controller.clone()))?;

			if Payees::<T>::contains_key(&ledger.stash) &&
				!DeprecatedPayee::<T>::contains_key(&ledger.stash)
			{
				return Ok(Pays::Yes.into())
			}

			Payees::<T>::insert(
				ledger.stash.clone(),
				PayoutDestination::from_reward_destination(
					DeprecatedPayee::<T>::get(&ledger.stash),
					ledger.stash.clone(),
					controller,
				),
			);
			DeprecatedPayee::<T>::remove(&ledger.stash);
			// TODO: is this update really needed?
			let _ = ledger.update();

			Ok(Pays::No.into())
=======
		/// Pay out a page of the stakers behind a validator for the given era and page.
		///
		/// - `validator_stash` is the stash account of the validator.
		/// - `era` may be any era between `[current_era - history_depth; current_era]`.
		/// - `page` is the page index of nominators to pay out with value between 0 and
		///   `num_nominators / T::MaxExposurePageSize`.
		///
		/// The origin of this call must be _Signed_. Any account can call this function, even if
		/// it is not one of the stakers.
		///
		/// If a validator has more than [`Config::MaxExposurePageSize`] nominators backing
		/// them, then the list of nominators is paged, with each page being capped at
		/// [`Config::MaxExposurePageSize`.] If a validator has more than one page of nominators,
		/// the call needs to be made for each page separately in order for all the nominators
		/// backing a validator to receive the reward. The nominators are not sorted across pages
		/// and so it should not be assumed the highest staker would be on the topmost page and vice
		/// versa. If rewards are not claimed in [`Config::HistoryDepth`] eras, they are lost.
		#[pallet::call_index(26)]
		#[pallet::weight(T::WeightInfo::payout_stakers_alive_staked(T::MaxExposurePageSize::get()))]
		pub fn payout_stakers_by_page(
			origin: OriginFor<T>,
			validator_stash: T::AccountId,
			era: EraIndex,
			page: Page,
		) -> DispatchResultWithPostInfo {
			ensure_signed(origin)?;
			Self::do_payout_stakers_by_page(validator_stash, era, page)
>>>>>>> 18165ebb
		}
	}
}

/// Check that list is sorted and has no duplicates.
fn is_sorted_and_unique(list: &[u32]) -> bool {
	list.windows(2).all(|w| w[0] < w[1])
}<|MERGE_RESOLUTION|>--- conflicted
+++ resolved
@@ -47,18 +47,10 @@
 pub use impls::*;
 
 use crate::{
-<<<<<<< HEAD
-	slashing, weights::WeightInfo, AccountIdLookupOf, ActiveEraInfo, BalanceOf,
-	CheckedPayoutDestination, EraPayout, EraRewardPoints, Exposure, Forcing, MaxNominationsOf,
-	NegativeImbalanceOf, Nominations, NominationsQuota, PayoutDestination, PositiveImbalanceOf,
-	RewardDestination, SessionInterface, StakingLedger, UnappliedSlash, UnlockChunk,
-	ValidatorPrefs,
-=======
 	slashing, weights::WeightInfo, AccountIdLookupOf, ActiveEraInfo, BalanceOf, EraPayout,
 	EraRewardPoints, Exposure, ExposurePage, Forcing, MaxNominationsOf, NegativeImbalanceOf,
-	Nominations, NominationsQuota, PositiveImbalanceOf, RewardDestination, SessionInterface,
+	Nominations, NominationsQuota, PositiveImbalanceOf, PayoutDestination, SessionInterface,
 	StakingLedger, UnappliedSlash, UnlockChunk, ValidatorPrefs,
->>>>>>> 18165ebb
 };
 
 // The speculative number of spans are used as an input of the weight annotation of
@@ -950,7 +942,6 @@
 
 			frame_system::Pallet::<T>::inc_consumers(&stash).map_err(|_| Error::<T>::BadState)?;
 
-<<<<<<< HEAD
 			// Ensure a 100% or 0% `Split` variant is updated to a `Deposit` or `Stake` variant
 			// respectively.
 			let checked_payee = PayoutDestination::to_checked(payee);
@@ -959,8 +950,6 @@
 			let history_depth = T::HistoryDepth::get();
 			let last_reward_era = current_era.saturating_sub(history_depth);
 
-=======
->>>>>>> 18165ebb
 			let stash_balance = T::Currency::free_balance(&stash);
 			let value = value.min(stash_balance);
 			Self::deposit_event(Event::<T>::Bonded { stash: stash.clone(), amount: value });
@@ -1520,15 +1509,12 @@
 		///
 		/// The origin of this call must be _Signed_. Any account can call this function, even if
 		/// it is not one of the stakers.
-<<<<<<< HEAD
-=======
 		///
 		/// The reward payout could be paged in case there are too many nominators backing the
 		/// `validator_stash`. This call will payout unpaid pages in an ascending order. To claim a
 		/// specific page, use `payout_stakers_by_page`.`
 		///
 		/// If all pages are claimed, it returns an error `InvalidPage`.
->>>>>>> 18165ebb
 		#[pallet::call_index(18)]
 		#[pallet::weight(T::WeightInfo::payout_stakers_alive_staked(T::MaxExposurePageSize::get()))]
 		pub fn payout_stakers(
@@ -1829,39 +1815,6 @@
 			Ok(())
 		}
 
-<<<<<<< HEAD
-		/// Migrates an account's `RewardDestination` in `Payee` to `PayoutDestination` in `Payees`
-		/// if a record exists and if it has not already been migrated.
-		///
-		/// Effects will be felt instantly (as soon as this function is completed successfully).
-		///
-		/// This will waive the transaction fee if the payee is successfully migrated.
-		#[pallet::call_index(26)]
-		#[pallet::weight(0)]
-		pub fn update_payee(origin: OriginFor<T>) -> DispatchResultWithPostInfo {
-			let controller = ensure_signed(origin)?;
-			let ledger = Self::ledger(Controller(controller.clone()))?;
-
-			if Payees::<T>::contains_key(&ledger.stash) &&
-				!DeprecatedPayee::<T>::contains_key(&ledger.stash)
-			{
-				return Ok(Pays::Yes.into())
-			}
-
-			Payees::<T>::insert(
-				ledger.stash.clone(),
-				PayoutDestination::from_reward_destination(
-					DeprecatedPayee::<T>::get(&ledger.stash),
-					ledger.stash.clone(),
-					controller,
-				),
-			);
-			DeprecatedPayee::<T>::remove(&ledger.stash);
-			// TODO: is this update really needed?
-			let _ = ledger.update();
-
-			Ok(Pays::No.into())
-=======
 		/// Pay out a page of the stakers behind a validator for the given era and page.
 		///
 		/// - `validator_stash` is the stash account of the validator.
@@ -1889,7 +1842,39 @@
 		) -> DispatchResultWithPostInfo {
 			ensure_signed(origin)?;
 			Self::do_payout_stakers_by_page(validator_stash, era, page)
->>>>>>> 18165ebb
+		}
+
+		/// Migrates an account's `RewardDestination` in `Payee` to `PayoutDestination` in `Payees`
+		/// if a record exists and if it has not already been migrated.
+		///
+		/// Effects will be felt instantly (as soon as this function is completed successfully).
+		///
+		/// This will waive the transaction fee if the payee is successfully migrated.
+		#[pallet::call_index(27)]
+		#[pallet::weight(0)]
+		pub fn update_payee(origin: OriginFor<T>) -> DispatchResultWithPostInfo {
+			let controller = ensure_signed(origin)?;
+			let ledger = Self::ledger(Controller(controller.clone()))?;
+
+			if Payees::<T>::contains_key(&ledger.stash) &&
+				!DeprecatedPayee::<T>::contains_key(&ledger.stash)
+			{
+				return Ok(Pays::Yes.into())
+			}
+
+			Payees::<T>::insert(
+				ledger.stash.clone(),
+				PayoutDestination::from_reward_destination(
+					DeprecatedPayee::<T>::get(&ledger.stash),
+					ledger.stash.clone(),
+					controller,
+				),
+			);
+			DeprecatedPayee::<T>::remove(&ledger.stash);
+			// TODO: is this update really needed?
+			let _ = ledger.update();
+
+			Ok(Pays::No.into())
 		}
 	}
 }
