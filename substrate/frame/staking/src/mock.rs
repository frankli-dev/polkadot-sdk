// This file is part of Substrate.

// Copyright (C) Parity Technologies (UK) Ltd.
// SPDX-License-Identifier: Apache-2.0

// Licensed under the Apache License, Version 2.0 (the "License");
// you may not use this file except in compliance with the License.
// You may obtain a copy of the License at
//
// 	http://www.apache.org/licenses/LICENSE-2.0
//
// Unless required by applicable law or agreed to in writing, software
// distributed under the License is distributed on an "AS IS" BASIS,
// WITHOUT WARRANTIES OR CONDITIONS OF ANY KIND, either express or implied.
// See the License for the specific language governing permissions and
// limitations under the License.

//! Test utilities

use crate::{self as pallet_staking, *};
use frame_election_provider_support::{
	bounds::{ElectionBounds, ElectionBoundsBuilder},
	onchain, SequentialPhragmen, VoteWeight,
};
use frame_support::{
	assert_ok, ord_parameter_types, parameter_types,
	traits::{
		ConstU32, ConstU64, Currency, EitherOfDiverse, FindAuthor, Get, Hooks, Imbalance,
		OnUnbalanced, OneSessionHandler,
	},
	weights::constants::RocksDbWeight,
};
use frame_system::{EnsureRoot, EnsureSignedBy};
use sp_core::H256;
use sp_io;
use sp_runtime::{
	curve::PiecewiseLinear,
	testing::UintAuthorityId,
	traits::{IdentityLookup, Zero},
	BuildStorage,
};
use sp_staking::{
	offence::{DisableStrategy, OffenceDetails, OnOffenceHandler},
	OnStakingUpdate,
};

pub const INIT_TIMESTAMP: u64 = 30_000;
pub const BLOCK_TIME: u64 = 1000;

/// The AccountId alias in this test module.
pub(crate) type AccountId = u64;
pub(crate) type Nonce = u64;
pub(crate) type BlockNumber = u64;
pub(crate) type Balance = u128;

/// Another session handler struct to test on_disabled.
pub struct OtherSessionHandler;
impl OneSessionHandler<AccountId> for OtherSessionHandler {
	type Key = UintAuthorityId;

	fn on_genesis_session<'a, I: 'a>(_: I)
	where
		I: Iterator<Item = (&'a AccountId, Self::Key)>,
		AccountId: 'a,
	{
	}

	fn on_new_session<'a, I: 'a>(_: bool, _: I, _: I)
	where
		I: Iterator<Item = (&'a AccountId, Self::Key)>,
		AccountId: 'a,
	{
	}

	fn on_disabled(_validator_index: u32) {}
}

impl sp_runtime::BoundToRuntimeAppPublic for OtherSessionHandler {
	type Public = UintAuthorityId;
}

pub fn is_disabled(controller: AccountId) -> bool {
	let stash = Ledger::<Test>::get(&controller).unwrap().stash;
	let validator_index = match Session::validators().iter().position(|v| *v == stash) {
		Some(index) => index as u32,
		None => return false,
	};

	Session::disabled_validators().contains(&validator_index)
}

type Block = frame_system::mocking::MockBlock<Test>;

frame_support::construct_runtime!(
	pub enum Test
	{
		System: frame_system,
		Authorship: pallet_authorship,
		Timestamp: pallet_timestamp,
		Balances: pallet_balances,
		Staking: pallet_staking,
		Session: pallet_session,
		Historical: pallet_session::historical,
		VoterBagsList: pallet_bags_list::<Instance1>,
	}
);

/// Author of block is always 11
pub struct Author11;
impl FindAuthor<AccountId> for Author11 {
	fn find_author<'a, I>(_digests: I) -> Option<AccountId>
	where
		I: 'a + IntoIterator<Item = (frame_support::ConsensusEngineId, &'a [u8])>,
	{
		Some(11)
	}
}

parameter_types! {
	pub static SessionsPerEra: SessionIndex = 3;
	pub static ExistentialDeposit: Balance = 1;
	pub static SlashDeferDuration: EraIndex = 0;
	pub static Period: BlockNumber = 5;
	pub static Offset: BlockNumber = 0;
}

impl frame_system::Config for Test {
	type BaseCallFilter = frame_support::traits::Everything;
	type BlockWeights = ();
	type BlockLength = ();
	type DbWeight = RocksDbWeight;
	type RuntimeOrigin = RuntimeOrigin;
	type Nonce = Nonce;
	type RuntimeCall = RuntimeCall;
	type Hash = H256;
	type Hashing = ::sp_runtime::traits::BlakeTwo256;
	type AccountId = AccountId;
	type Lookup = IdentityLookup<Self::AccountId>;
	type Block = Block;
	type RuntimeEvent = RuntimeEvent;
	type BlockHashCount = frame_support::traits::ConstU64<250>;
	type Version = ();
	type PalletInfo = PalletInfo;
	type AccountData = pallet_balances::AccountData<Balance>;
	type OnNewAccount = ();
	type OnKilledAccount = ();
	type SystemWeightInfo = ();
	type SS58Prefix = ();
	type OnSetCode = ();
	type MaxConsumers = frame_support::traits::ConstU32<16>;
}
impl pallet_balances::Config for Test {
	type MaxLocks = frame_support::traits::ConstU32<1024>;
	type MaxReserves = ();
	type ReserveIdentifier = [u8; 8];
	type Balance = Balance;
	type RuntimeEvent = RuntimeEvent;
	type DustRemoval = ();
	type ExistentialDeposit = ExistentialDeposit;
	type AccountStore = System;
	type WeightInfo = ();
	type FreezeIdentifier = ();
	type MaxFreezes = ();
<<<<<<< HEAD
	type RuntimeHoldReason = RuntimeHoldReason;
	type MaxHolds = ConstU32<1>;
=======
	type RuntimeHoldReason = ();
	type RuntimeFreezeReason = ();
	type MaxHolds = ();
>>>>>>> f6560c2b
}

sp_runtime::impl_opaque_keys! {
	pub struct SessionKeys {
		pub other: OtherSessionHandler,
	}
}
impl pallet_session::Config for Test {
	type SessionManager = pallet_session::historical::NoteHistoricalRoot<Test, Staking>;
	type Keys = SessionKeys;
	type ShouldEndSession = pallet_session::PeriodicSessions<Period, Offset>;
	type SessionHandler = (OtherSessionHandler,);
	type RuntimeEvent = RuntimeEvent;
	type ValidatorId = AccountId;
	type ValidatorIdOf = crate::StashOf<Test>;
	type NextSessionRotation = pallet_session::PeriodicSessions<Period, Offset>;
	type WeightInfo = ();
}

impl pallet_session::historical::Config for Test {
	type FullIdentification = crate::Exposure<AccountId, Balance>;
	type FullIdentificationOf = crate::ExposureOf<Test>;
}
impl pallet_authorship::Config for Test {
	type FindAuthor = Author11;
	type EventHandler = Pallet<Test>;
}

impl pallet_timestamp::Config for Test {
	type Moment = u64;
	type OnTimestampSet = ();
	type MinimumPeriod = ConstU64<5>;
	type WeightInfo = ();
}

pallet_staking_reward_curve::build! {
	const I_NPOS: PiecewiseLinear<'static> = curve!(
		min_inflation: 0_025_000,
		max_inflation: 0_100_000,
		ideal_stake: 0_500_000,
		falloff: 0_050_000,
		max_piece_count: 40,
		test_precision: 0_005_000,
	);
}
parameter_types! {
	pub const BondingDuration: EraIndex = 3;
	pub const RewardCurve: &'static PiecewiseLinear<'static> = &I_NPOS;
	pub const OffendingValidatorsThreshold: Perbill = Perbill::from_percent(75);
}

parameter_types! {
	pub static RewardRemainderUnbalanced: u128 = 0;
}

pub struct RewardRemainderMock;

impl OnUnbalanced<NegativeImbalanceOf<Test>> for RewardRemainderMock {
	fn on_nonzero_unbalanced(amount: NegativeImbalanceOf<Test>) {
		RewardRemainderUnbalanced::mutate(|v| {
			*v += amount.peek();
		});
		drop(amount);
	}
}

const THRESHOLDS: [sp_npos_elections::VoteWeight; 9] =
	[10, 20, 30, 40, 50, 60, 1_000, 2_000, 10_000];

parameter_types! {
	pub static BagThresholds: &'static [sp_npos_elections::VoteWeight] = &THRESHOLDS;
	pub static HistoryDepth: u32 = 80;
	pub static MaxUnlockingChunks: u32 = 32;
	pub static RewardOnUnbalanceWasCalled: bool = false;
	pub static MaxWinners: u32 = 100;
	pub static ElectionsBounds: ElectionBounds = ElectionBoundsBuilder::default().build();
	pub static AbsoluteMaxNominations: u32 = 16;
}

type VoterBagsListInstance = pallet_bags_list::Instance1;
impl pallet_bags_list::Config<VoterBagsListInstance> for Test {
	type RuntimeEvent = RuntimeEvent;
	type WeightInfo = ();
	// Staking is the source of truth for voter bags list, since they are not kept up to date.
	type ScoreProvider = Staking;
	type BagThresholds = BagThresholds;
	type Score = VoteWeight;
}

pub struct OnChainSeqPhragmen;
impl onchain::Config for OnChainSeqPhragmen {
	type System = Test;
	type Solver = SequentialPhragmen<AccountId, Perbill>;
	type DataProvider = Staking;
	type WeightInfo = ();
	type MaxWinners = MaxWinners;
	type Bounds = ElectionsBounds;
}

pub struct MockReward {}
impl OnUnbalanced<PositiveImbalanceOf<Test>> for MockReward {
	fn on_unbalanced(_: PositiveImbalanceOf<Test>) {
		RewardOnUnbalanceWasCalled::set(true);
	}
}

parameter_types! {
	pub static LedgerSlashPerEra:
		(BalanceOf<Test>, BTreeMap<EraIndex, BalanceOf<Test>>) =
		(Zero::zero(), BTreeMap::new());
}

pub struct EventListenerMock;
impl OnStakingUpdate<AccountId, Balance> for EventListenerMock {
	fn on_slash(
		_pool_account: &AccountId,
		slashed_bonded: Balance,
		slashed_chunks: &BTreeMap<EraIndex, Balance>,
		_total_slashed: Balance,
	) {
		LedgerSlashPerEra::set((slashed_bonded, slashed_chunks.clone()));
	}
}

impl crate::pallet::pallet::Config for Test {
	type Currency = Balances;
	type RuntimeHoldReason = RuntimeHoldReason;
	type CurrencyBalance = <Self as pallet_balances::Config>::Balance;
	type UnixTime = Timestamp;
	type CurrencyToVote = ();
	type RewardRemainder = RewardRemainderMock;
	type RuntimeEvent = RuntimeEvent;
	type Slash = ();
	type Reward = MockReward;
	type SessionsPerEra = SessionsPerEra;
	type SlashDeferDuration = SlashDeferDuration;
	type AdminOrigin = EnsureOneOrRoot;
	type BondingDuration = BondingDuration;
	type SessionInterface = Self;
	type EraPayout = ConvertCurve<RewardCurve>;
	type NextNewSession = Session;
	type MaxNominatorRewardedPerValidator = ConstU32<64>;
	type OffendingValidatorsThreshold = OffendingValidatorsThreshold;
	type ElectionProvider = onchain::OnChainExecution<OnChainSeqPhragmen>;
	type GenesisElectionProvider = Self::ElectionProvider;
	// NOTE: consider a macro and use `UseNominatorsAndValidatorsMap<Self>` as well.
	type VoterList = VoterBagsList;
	type TargetList = UseValidatorsMap<Self>;
	type NominationsQuota = WeightedNominationsQuota<16>;
	type MaxUnlockingChunks = MaxUnlockingChunks;
	type HistoryDepth = HistoryDepth;
	type EventListeners = EventListenerMock;
	type BenchmarkingConfig = TestBenchmarkingConfig;
	type WeightInfo = ();
}

pub struct WeightedNominationsQuota<const MAX: u32>;
impl<Balance, const MAX: u32> NominationsQuota<Balance> for WeightedNominationsQuota<MAX>
where
	u128: From<Balance>,
{
	type MaxNominations = AbsoluteMaxNominations;

	fn curve(balance: Balance) -> u32 {
		match balance.into() {
			// random curve for testing.
			0..=110 => MAX,
			111 => 0,
			222 => 2,
			333 => MAX + 10,
			_ => MAX,
		}
	}
}

pub(crate) type StakingCall = crate::Call<Test>;
pub(crate) type TestCall = <Test as frame_system::Config>::RuntimeCall;

pub struct ExtBuilder {
	nominate: bool,
	validator_count: u32,
	minimum_validator_count: u32,
	invulnerables: Vec<AccountId>,
	has_stakers: bool,
	initialize_first_session: bool,
	pub min_nominator_bond: Balance,
	min_validator_bond: Balance,
	balance_factor: Balance,
	status: BTreeMap<AccountId, StakerStatus<AccountId>>,
	stakes: BTreeMap<AccountId, Balance>,
	stakers: Vec<(AccountId, AccountId, Balance, StakerStatus<AccountId>)>,
}

impl Default for ExtBuilder {
	fn default() -> Self {
		Self {
			nominate: true,
			validator_count: 2,
			minimum_validator_count: 0,
			balance_factor: 1,
			invulnerables: vec![],
			has_stakers: true,
			initialize_first_session: true,
			min_nominator_bond: ExistentialDeposit::get(),
			min_validator_bond: ExistentialDeposit::get(),
			status: Default::default(),
			stakes: Default::default(),
			stakers: Default::default(),
		}
	}
}

impl ExtBuilder {
	pub fn existential_deposit(self, existential_deposit: Balance) -> Self {
		EXISTENTIAL_DEPOSIT.with(|v| *v.borrow_mut() = existential_deposit);
		self
	}
	pub fn nominate(mut self, nominate: bool) -> Self {
		self.nominate = nominate;
		self
	}
	pub fn validator_count(mut self, count: u32) -> Self {
		self.validator_count = count;
		self
	}
	pub fn minimum_validator_count(mut self, count: u32) -> Self {
		self.minimum_validator_count = count;
		self
	}
	pub fn slash_defer_duration(self, eras: EraIndex) -> Self {
		SLASH_DEFER_DURATION.with(|v| *v.borrow_mut() = eras);
		self
	}
	pub fn invulnerables(mut self, invulnerables: Vec<AccountId>) -> Self {
		self.invulnerables = invulnerables;
		self
	}
	pub fn session_per_era(self, length: SessionIndex) -> Self {
		SESSIONS_PER_ERA.with(|v| *v.borrow_mut() = length);
		self
	}
	pub fn period(self, length: BlockNumber) -> Self {
		PERIOD.with(|v| *v.borrow_mut() = length);
		self
	}
	pub fn has_stakers(mut self, has: bool) -> Self {
		self.has_stakers = has;
		self
	}
	pub fn initialize_first_session(mut self, init: bool) -> Self {
		self.initialize_first_session = init;
		self
	}
	pub fn offset(self, offset: BlockNumber) -> Self {
		OFFSET.with(|v| *v.borrow_mut() = offset);
		self
	}
	pub fn min_nominator_bond(mut self, amount: Balance) -> Self {
		self.min_nominator_bond = amount;
		self
	}
	pub fn min_validator_bond(mut self, amount: Balance) -> Self {
		self.min_validator_bond = amount;
		self
	}
	pub fn set_status(mut self, who: AccountId, status: StakerStatus<AccountId>) -> Self {
		self.status.insert(who, status);
		self
	}
	pub fn set_stake(mut self, who: AccountId, stake: Balance) -> Self {
		self.stakes.insert(who, stake);
		self
	}
	pub fn add_staker(
		mut self,
		stash: AccountId,
		ctrl: AccountId,
		stake: Balance,
		status: StakerStatus<AccountId>,
	) -> Self {
		self.stakers.push((stash, ctrl, stake, status));
		self
	}
	pub fn balance_factor(mut self, factor: Balance) -> Self {
		self.balance_factor = factor;
		self
	}
	fn build(self) -> sp_io::TestExternalities {
		sp_tracing::try_init_simple();
		let mut storage = frame_system::GenesisConfig::<Test>::default().build_storage().unwrap();

		let _ = pallet_balances::GenesisConfig::<Test> {
			balances: vec![
				(1, 10 * self.balance_factor),
				(2, 20 * self.balance_factor),
				(3, 300 * self.balance_factor),
				(4, 400 * self.balance_factor),
				// controllers (still used in some tests. Soon to be deprecated).
				(10, self.balance_factor),
				(20, self.balance_factor),
				(30, self.balance_factor),
				(40, self.balance_factor),
				(50, self.balance_factor),
				// stashes
				(11, self.balance_factor * 1000),
				(21, self.balance_factor * 2000),
				(31, self.balance_factor * 2000),
				(41, self.balance_factor * 2000),
				(51, self.balance_factor * 2000),
				// optional nominator
				(100, self.balance_factor * 2000),
				(101, self.balance_factor * 2000),
				// aux accounts
				(60, self.balance_factor),
				(61, self.balance_factor * 2000),
				(70, self.balance_factor),
				(71, self.balance_factor * 2000),
				(80, self.balance_factor),
				(81, self.balance_factor * 2000),
				// This allows us to have a total_payout different from 0.
				(999, 1_000_000_000_000),
			],
		}
		.assimilate_storage(&mut storage);

		let mut stakers = vec![];
		if self.has_stakers {
			stakers = vec![
				// (stash, ctrl, stake, status)
				// these two will be elected in the default test where we elect 2.
				(11, 11, self.balance_factor * 1000, StakerStatus::<AccountId>::Validator),
				(21, 21, self.balance_factor * 1000, StakerStatus::<AccountId>::Validator),
				// a loser validator
				(31, 31, self.balance_factor * 500, StakerStatus::<AccountId>::Validator),
				// an idle validator
				(41, 41, self.balance_factor * 1000, StakerStatus::<AccountId>::Idle),
			];
			// optionally add a nominator
			if self.nominate {
				stakers.push((
					101,
					101,
					self.balance_factor * 500,
					StakerStatus::<AccountId>::Nominator(vec![11, 21]),
				))
			}
			// replace any of the status if needed.
			self.status.into_iter().for_each(|(stash, status)| {
				let (_, _, _, ref mut prev_status) = stakers
					.iter_mut()
					.find(|s| s.0 == stash)
					.expect("set_status staker should exist; qed");
				*prev_status = status;
			});
			// replaced any of the stakes if needed.
			self.stakes.into_iter().for_each(|(stash, stake)| {
				let (_, _, ref mut prev_stake, _) = stakers
					.iter_mut()
					.find(|s| s.0 == stash)
					.expect("set_stake staker should exits; qed.");
				*prev_stake = stake;
			});
			// extend stakers if needed.
			stakers.extend(self.stakers)
		}

		let _ = pallet_staking::GenesisConfig::<Test> {
			stakers: stakers.clone(),
			validator_count: self.validator_count,
			minimum_validator_count: self.minimum_validator_count,
			invulnerables: self.invulnerables,
			slash_reward_fraction: Perbill::from_percent(10),
			min_nominator_bond: self.min_nominator_bond,
			min_validator_bond: self.min_validator_bond,
			..Default::default()
		}
		.assimilate_storage(&mut storage);

		let _ = pallet_session::GenesisConfig::<Test> {
			keys: if self.has_stakers {
				// set the keys for the first session.
				stakers
					.into_iter()
					.map(|(id, ..)| (id, id, SessionKeys { other: id.into() }))
					.collect()
			} else {
				// set some dummy validators in genesis.
				(0..self.validator_count as u64)
					.map(|id| (id, id, SessionKeys { other: id.into() }))
					.collect()
			},
		}
		.assimilate_storage(&mut storage);

		let mut ext = sp_io::TestExternalities::from(storage);

		if self.initialize_first_session {
			// We consider all test to start after timestamp is initialized This must be ensured by
			// having `timestamp::on_initialize` called before `staking::on_initialize`. Also, if
			// session length is 1, then it is already triggered.
			ext.execute_with(|| {
				System::set_block_number(1);
				Session::on_initialize(1);
				<Staking as Hooks<u64>>::on_initialize(1);
				Timestamp::set_timestamp(INIT_TIMESTAMP);
			});
		}

		ext
	}
	pub fn build_and_execute(self, test: impl FnOnce() -> ()) {
		sp_tracing::try_init_simple();
		let mut ext = self.build();
		ext.execute_with(test);
		ext.execute_with(|| {
			Staking::do_try_state(System::block_number()).unwrap();
		});
	}
}

pub(crate) fn active_era() -> EraIndex {
	Staking::active_era().unwrap().index
}

pub(crate) fn current_era() -> EraIndex {
	Staking::current_era().unwrap()
}

pub(crate) fn bond(who: AccountId, val: Balance) {
	let _ = Balances::make_free_balance_be(&who, val);
	assert_ok!(Staking::bond(RuntimeOrigin::signed(who), val, RewardDestination::Controller));
}

pub(crate) fn bond_validator(who: AccountId, val: Balance) {
	bond(who, val);
	assert_ok!(Staking::validate(RuntimeOrigin::signed(who), ValidatorPrefs::default()));
	assert_ok!(Session::set_keys(
		RuntimeOrigin::signed(who),
		SessionKeys { other: who.into() },
		vec![]
	));
}

pub(crate) fn bond_nominator(who: AccountId, val: Balance, target: Vec<AccountId>) {
	bond(who, val);
	assert_ok!(Staking::nominate(RuntimeOrigin::signed(who), target));
}

/// Progress to the given block, triggering session and era changes as we progress.
///
/// This will finalize the previous block, initialize up to the given block, essentially simulating
/// a block import/propose process where we first initialize the block, then execute some stuff (not
/// in the function), and then finalize the block.
pub(crate) fn run_to_block(n: BlockNumber) {
	Staking::on_finalize(System::block_number());
	for b in (System::block_number() + 1)..=n {
		System::set_block_number(b);
		Session::on_initialize(b);
		<Staking as Hooks<u64>>::on_initialize(b);
		Timestamp::set_timestamp(System::block_number() * BLOCK_TIME + INIT_TIMESTAMP);
		if b != n {
			Staking::on_finalize(System::block_number());
		}
	}
}

/// Progresses from the current block number (whatever that may be) to the `P * session_index + 1`.
pub(crate) fn start_session(session_index: SessionIndex) {
	let end: u64 = if Offset::get().is_zero() {
		(session_index as u64) * Period::get()
	} else {
		Offset::get() + (session_index.saturating_sub(1) as u64) * Period::get()
	};
	run_to_block(end);
	// session must have progressed properly.
	assert_eq!(
		Session::current_index(),
		session_index,
		"current session index = {}, expected = {}",
		Session::current_index(),
		session_index,
	);
}

/// Go one session forward.
pub(crate) fn advance_session() {
	let current_index = Session::current_index();
	start_session(current_index + 1);
}

/// Progress until the given era.
pub(crate) fn start_active_era(era_index: EraIndex) {
	start_session((era_index * <SessionsPerEra as Get<u32>>::get()).into());
	assert_eq!(active_era(), era_index);
	// One way or another, current_era must have changed before the active era, so they must match
	// at this point.
	assert_eq!(current_era(), active_era());
}

pub(crate) fn current_total_payout_for_duration(duration: u64) -> Balance {
	let (payout, _rest) = <Test as Config>::EraPayout::era_payout(
		Staking::eras_total_stake(active_era()),
		Balances::total_issuance(),
		duration,
	);
	assert!(payout > 0);
	payout
}

pub(crate) fn maximum_payout_for_duration(duration: u64) -> Balance {
	let (payout, rest) = <Test as Config>::EraPayout::era_payout(
		Staking::eras_total_stake(active_era()),
		Balances::total_issuance(),
		duration,
	);
	payout + rest
}

/// Time it takes to finish a session.
///
/// Note, if you see `time_per_session() - BLOCK_TIME`, it is fine. This is because we set the
/// timestamp after on_initialize, so the timestamp is always one block old.
pub(crate) fn time_per_session() -> u64 {
	Period::get() * BLOCK_TIME
}

/// Time it takes to finish an era.
///
/// Note, if you see `time_per_era() - BLOCK_TIME`, it is fine. This is because we set the
/// timestamp after on_initialize, so the timestamp is always one block old.
pub(crate) fn time_per_era() -> u64 {
	time_per_session() * SessionsPerEra::get() as u64
}

/// Time that will be calculated for the reward per era.
pub(crate) fn reward_time_per_era() -> u64 {
	time_per_era() - BLOCK_TIME
}

pub(crate) fn reward_all_elected() {
	let rewards = <Test as Config>::SessionInterface::validators().into_iter().map(|v| (v, 1));

	<Pallet<Test>>::reward_by_ids(rewards)
}

pub(crate) fn validator_controllers() -> Vec<AccountId> {
	Session::validators()
		.into_iter()
		.map(|s| Staking::bonded(&s).expect("no controller for validator"))
		.collect()
}

pub(crate) fn on_offence_in_era(
	offenders: &[OffenceDetails<
		AccountId,
		pallet_session::historical::IdentificationTuple<Test>,
	>],
	slash_fraction: &[Perbill],
	era: EraIndex,
	disable_strategy: DisableStrategy,
) {
	let bonded_eras = crate::BondedEras::<Test>::get();
	for &(bonded_era, start_session) in bonded_eras.iter() {
		if bonded_era == era {
			let _ = Staking::on_offence(offenders, slash_fraction, start_session, disable_strategy);
			return
		} else if bonded_era > era {
			break
		}
	}

	if Staking::active_era().unwrap().index == era {
		let _ = Staking::on_offence(
			offenders,
			slash_fraction,
			Staking::eras_start_session_index(era).unwrap(),
			disable_strategy,
		);
	} else {
		panic!("cannot slash in era {}", era);
	}
}

pub(crate) fn on_offence_now(
	offenders: &[OffenceDetails<
		AccountId,
		pallet_session::historical::IdentificationTuple<Test>,
	>],
	slash_fraction: &[Perbill],
) {
	let now = Staking::active_era().unwrap().index;
	on_offence_in_era(offenders, slash_fraction, now, DisableStrategy::WhenSlashed)
}

pub(crate) fn add_slash(who: &AccountId) {
	on_offence_now(
		&[OffenceDetails {
			offender: (*who, Staking::eras_stakers(active_era(), *who)),
			reporters: vec![],
		}],
		&[Perbill::from_percent(10)],
	);
}

/// Make all validator and nominator request their payment
pub(crate) fn make_all_reward_payment(era: EraIndex) {
	let validators_with_reward = ErasRewardPoints::<Test>::get(era)
		.individual
		.keys()
		.cloned()
		.collect::<Vec<_>>();

	// reward validators
	for validator_controller in validators_with_reward.iter().filter_map(Staking::bonded) {
		let ledger = <Ledger<Test>>::get(&validator_controller).unwrap();
		assert_ok!(Staking::payout_stakers(RuntimeOrigin::signed(1337), ledger.stash, era));
	}
}

pub(crate) fn bond_controller_stash(controller: AccountId, stash: AccountId) -> Result<(), String> {
	<Bonded<Test>>::get(&stash).map_or(Ok(()), |_| Err("stash already bonded"))?;
	<Ledger<Test>>::get(&controller).map_or(Ok(()), |_| Err("controller already bonded"))?;

	<Bonded<Test>>::insert(stash, controller);
	<Ledger<Test>>::insert(controller, StakingLedger::<Test>::default_from(stash));

	Ok(())
}

#[macro_export]
macro_rules! assert_session_era {
	($session:expr, $era:expr) => {
		assert_eq!(
			Session::current_index(),
			$session,
			"wrong session {} != {}",
			Session::current_index(),
			$session,
		);
		assert_eq!(
			Staking::current_era().unwrap(),
			$era,
			"wrong current era {} != {}",
			Staking::current_era().unwrap(),
			$era,
		);
	};
}

pub(crate) fn staking_events() -> Vec<crate::Event<Test>> {
	System::events()
		.into_iter()
		.map(|r| r.event)
		.filter_map(|e| if let RuntimeEvent::Staking(inner) = e { Some(inner) } else { None })
		.collect()
}

parameter_types! {
	static StakingEventsIndex: usize = 0;
}
ord_parameter_types! {
	pub const One: u64 = 1;
}

type EnsureOneOrRoot = EitherOfDiverse<EnsureRoot<AccountId>, EnsureSignedBy<One, AccountId>>;

pub(crate) fn staking_events_since_last_call() -> Vec<crate::Event<Test>> {
	let all: Vec<_> = System::events()
		.into_iter()
		.filter_map(|r| if let RuntimeEvent::Staking(inner) = r.event { Some(inner) } else { None })
		.collect();
	let seen = StakingEventsIndex::get();
	StakingEventsIndex::set(all.len());
	all.into_iter().skip(seen).collect()
}

pub(crate) fn balances(who: &AccountId) -> (Balance, Balance) {
	(Balances::free_balance(who), Balances::reserved_balance(who))
}<|MERGE_RESOLUTION|>--- conflicted
+++ resolved
@@ -161,14 +161,9 @@
 	type WeightInfo = ();
 	type FreezeIdentifier = ();
 	type MaxFreezes = ();
-<<<<<<< HEAD
 	type RuntimeHoldReason = RuntimeHoldReason;
 	type MaxHolds = ConstU32<1>;
-=======
-	type RuntimeHoldReason = ();
 	type RuntimeFreezeReason = ();
-	type MaxHolds = ();
->>>>>>> f6560c2b
 }
 
 sp_runtime::impl_opaque_keys! {
