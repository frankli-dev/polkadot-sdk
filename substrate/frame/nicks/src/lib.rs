// This file is part of Substrate.

// Copyright (C) Parity Technologies (UK) Ltd.
// SPDX-License-Identifier: Apache-2.0

// Licensed under the Apache License, Version 2.0 (the "License");
// you may not use this file except in compliance with the License.
// You may obtain a copy of the License at
//
// 	http://www.apache.org/licenses/LICENSE-2.0
//
// Unless required by applicable law or agreed to in writing, software
// distributed under the License is distributed on an "AS IS" BASIS,
// WITHOUT WARRANTIES OR CONDITIONS OF ANY KIND, either express or implied.
// See the License for the specific language governing permissions and
// limitations under the License.

//! # Nicks Pallet
//!
//! - [`Config`]
//! - [`Call`]
//!
//! ## Overview
//!
//! Nicks is an example pallet for keeping track of account names on-chain. It makes no effort to
//! create a name hierarchy, be a DNS replacement or provide reverse lookups. Furthermore, the
//! weights attached to this pallet's dispatchable functions are for demonstration purposes only and
//! have not been designed to be economically secure. Do not use this pallet as-is in production.
//!
//! ## Interface
//!
//! ### Dispatchable Functions
//!
//! * `set_name` - Set the associated name of an account; a small deposit is reserved if not already
//!   taken.
//! * `clear_name` - Remove an account's associated name; the deposit is returned.
//! * `kill_name` - Forcibly remove the associated name; the deposit is lost.

#![deny(missing_docs)]
#![cfg_attr(not(feature = "std"), no_std)]

use frame_support::traits::{
	fungible::{hold::Balanced as FnBalanced, Inspect as FnInspect, MutateHold as FnMutateHold},
	tokens::{fungible::Credit, Precision},
	OnUnbalanced,
};
pub use pallet::*;
use sp_runtime::traits::{Saturating, StaticLookup, Zero};
use sp_std::prelude::*;

type AccountIdOf<T> = <T as frame_system::Config>::AccountId;
type BalanceOf<T> = <<T as Config>::Currency as FnInspect<AccountIdOf<T>>>::Balance;
type CreditOf<T> = Credit<<T as frame_system::Config>::AccountId, <T as Config>::Currency>;
type AccountIdLookupOf<T> = <<T as frame_system::Config>::Lookup as StaticLookup>::Source;

#[frame_support::pallet]
pub mod pallet {
	use super::*;
	use frame_support::pallet_prelude::*;
	use frame_system::pallet_prelude::*;

	/// A reason for this pallet placing a hold on funds.
	#[pallet::composite_enum]
	pub enum HoldReason {
		/// The funds are held as deposit to start the referendum's decision phase.
		/// The funds are held as deposit for doing a system-sponsored fast unstake.
		Nicks,
	}

	#[pallet::config]
	pub trait Config: frame_system::Config {
		/// The overarching event type.
		type RuntimeEvent: From<Event<Self>> + IsType<<Self as frame_system::Config>::RuntimeEvent>;

		/// The currency trait.
		type Currency: FnMutateHold<Self::AccountId, Reason = Self::RuntimeHoldReason>
			+ FnBalanced<Self::AccountId>;

		/// The overarching runtime hold reason.
		type RuntimeHoldReason: From<HoldReason>;

		/// Reservation fee.
		#[pallet::constant]
		type ReservationFee: Get<BalanceOf<Self>>;

		/// What to do with slashed funds.
		type OnSlash: OnUnbalanced<CreditOf<Self>>;

		/// The origin which may forcibly set or remove a name. Root can always do this.
		type ForceOrigin: EnsureOrigin<Self::RuntimeOrigin>;

		/// The minimum length a name may be.
		#[pallet::constant]
		type MinLength: Get<u32>;

		/// The maximum length a name may be.
		#[pallet::constant]
		type MaxLength: Get<u32>;
	}

	#[pallet::event]
	#[pallet::generate_deposit(pub(super) fn deposit_event)]
	pub enum Event<T: Config> {
		/// A name was set.
		NameSet {
			/// The account for which the name was set.
			who: T::AccountId,
		},
		/// A name was forcibly set.
		NameForced {
			/// The account whose name was forcibly set.
			target: T::AccountId,
		},
		/// A name was changed.
		NameChanged {
			/// The account for which the name was changed.
			who: T::AccountId,
		},
		/// A name was cleared, and the given balance returned.
		NameCleared {
			/// The account for which the name was cleared.
			who: T::AccountId,
			/// The deposit returned.
			deposit: BalanceOf<T>,
		},
		/// A name was removed and the given balance slashed.
		NameKilled {
			/// The account for which the name was removed.
			target: T::AccountId,
			/// The deposit returned.
			deposit: BalanceOf<T>,
		},
	}

	/// Error for the Nicks pallet.
	#[pallet::error]
	pub enum Error<T> {
		/// A name is too short.
		TooShort,
		/// A name is too long.
		TooLong,
		/// An account isn't named.
		Unnamed,
	}

	/// The lookup table for names.
	#[pallet::storage]
	pub(super) type NameOf<T: Config> =
		StorageMap<_, Twox64Concat, T::AccountId, (BoundedVec<u8, T::MaxLength>, BalanceOf<T>)>;

	#[pallet::pallet]
	pub struct Pallet<T>(_);

	#[pallet::call]
	impl<T: Config> Pallet<T> {
		/// Set an account's name. The name should be a UTF-8-encoded string by convention, though
		/// we don't check it.
		///
		/// The name may not be more than `T::MaxLength` bytes, nor less than `T::MinLength` bytes.
		///
		/// If the account doesn't already have a name, then a fee of `ReservationFee` is reserved
		/// in the account.
		///
		/// The dispatch origin for this call must be _Signed_.
		///
		/// ## Complexity
		/// - O(1).
		#[pallet::call_index(0)]
		#[pallet::weight({50_000_000})]
		pub fn set_name(origin: OriginFor<T>, name: Vec<u8>) -> DispatchResult {
			let sender = ensure_signed(origin)?;

			let bounded_name: BoundedVec<_, _> =
				name.try_into().map_err(|_| Error::<T>::TooLong)?;
			ensure!(bounded_name.len() >= T::MinLength::get() as usize, Error::<T>::TooShort);

			let deposit = if let Some((_, deposit)) = <NameOf<T>>::get(&sender) {
				Self::deposit_event(Event::<T>::NameChanged { who: sender.clone() });
				deposit
			} else {
				let deposit = T::ReservationFee::get();
				T::Currency::hold(&HoldReason::Nicks.into(), &sender, deposit)?;
				Self::deposit_event(Event::<T>::NameSet { who: sender.clone() });
				deposit
			};

			<NameOf<T>>::insert(&sender, (bounded_name, deposit));
			Ok(())
		}

		/// Clear an account's name and return the deposit. Fails if the account was not named.
		///
		/// The dispatch origin for this call must be _Signed_.
		///
		/// ## Complexity
		/// - O(1).
		#[pallet::call_index(1)]
		#[pallet::weight({70_000_000})]
		pub fn clear_name(origin: OriginFor<T>) -> DispatchResult {
			let sender = ensure_signed(origin)?;

			let deposit = <NameOf<T>>::take(&sender).ok_or(Error::<T>::Unnamed)?.1;

			let released_deposit = T::Currency::release(
				&HoldReason::Nicks.into(),
				&sender,
				deposit,
				Precision::Exact,
			)?;

			Self::deposit_event(Event::<T>::NameCleared { who: sender, deposit: released_deposit });
			Ok(())
		}

		/// Remove an account's name and take charge of the deposit.
		///
		/// Fails if `target` has not been named. The deposit is dealt with through `T::Slashed`
		/// imbalance handler.
		///
		/// The dispatch origin for this call must match `T::ForceOrigin`.
		///
		/// ## Complexity
		/// - O(1).
		#[pallet::call_index(2)]
		#[pallet::weight({70_000_000})]
		pub fn kill_name(origin: OriginFor<T>, target: AccountIdLookupOf<T>) -> DispatchResult {
			T::ForceOrigin::ensure_origin(origin)?;

			// Figure out who we're meant to be clearing.
			let target = T::Lookup::lookup(target)?;
			// Grab their deposit (and check that they have one).
			let deposit = <NameOf<T>>::take(&target).ok_or(Error::<T>::Unnamed)?.1;
			// Slash their deposit from them.
			let (imbalance, non_slashed) = <T::Currency as FnBalanced<T::AccountId>>::slash(
				&HoldReason::Nicks.into(),
				&target,
				deposit,
			);
			// Handle slashed amount.
			T::OnSlash::on_unbalanced(imbalance);

			Self::deposit_event(Event::<T>::NameKilled {
				target,
				deposit: deposit.saturating_sub(non_slashed),
			});
			Ok(())
		}

		/// Set a third-party account's name with no deposit.
		///
		/// No length checking is done on the name.
		///
		/// The dispatch origin for this call must match `T::ForceOrigin`.
		///
		/// ## Complexity
		/// - O(1).
		#[pallet::call_index(3)]
		#[pallet::weight({70_000_000})]
		pub fn force_name(
			origin: OriginFor<T>,
			target: AccountIdLookupOf<T>,
			name: Vec<u8>,
		) -> DispatchResult {
			T::ForceOrigin::ensure_origin(origin)?;

			let bounded_name: BoundedVec<_, _> =
				name.try_into().map_err(|_| Error::<T>::TooLong)?;
			let target = T::Lookup::lookup(target)?;
			let deposit = <NameOf<T>>::get(&target).map(|x| x.1).unwrap_or_else(Zero::zero);
			<NameOf<T>>::insert(&target, (bounded_name, deposit));

			Self::deposit_event(Event::<T>::NameForced { target });
			Ok(())
		}
	}
}

#[cfg(test)]
mod tests {
	use super::*;
	use crate as pallet_nicks;

	use frame_support::{
		assert_noop, assert_ok, derive_impl, ord_parameter_types,
		traits::{ConstU32, ConstU64},
	};
	use frame_system::EnsureSignedBy;
	use sp_runtime::{
		traits::BadOrigin, BuildStorage, DispatchError::Token, TokenError::FundsUnavailable,
	};

	type Block = frame_system::mocking::MockBlock<Test>;

	frame_support::construct_runtime!(
		pub enum Test
		{
			System: frame_system,
			Balances: pallet_balances,
			Nicks: pallet_nicks,
		}
	);

	#[derive_impl(frame_system::config_preludes::TestDefaultConfig as frame_system::DefaultConfig)]
	impl frame_system::Config for Test {
		type Block = Block;
		type AccountData = pallet_balances::AccountData<u64>;
	}

	#[derive_impl(pallet_balances::config_preludes::TestDefaultConfig as pallet_balances::DefaultConfig)]
	impl pallet_balances::Config for Test {
		type ReserveIdentifier = [u8; 8];
		type AccountStore = System;
<<<<<<< HEAD
		type MaxHolds = ConstU32<1>;
=======
		type WeightInfo = ();
		type FreezeIdentifier = ();
		type MaxFreezes = ();
		type RuntimeHoldReason = ();
		type RuntimeFreezeReason = ();
		type MaxHolds = ();
>>>>>>> ad5163ba
	}

	ord_parameter_types! {
		pub const One: u64 = 1;
	}

	impl Config for Test {
		type RuntimeEvent = RuntimeEvent;
		type Currency = Balances;
		type RuntimeHoldReason = RuntimeHoldReason;
		type ReservationFee = ConstU64<2>;
		type OnSlash = ();
		type ForceOrigin = EnsureSignedBy<One, u64>;
		type MinLength = ConstU32<3>;
		type MaxLength = ConstU32<16>;
	}

	fn new_test_ext() -> sp_io::TestExternalities {
		let mut t = frame_system::GenesisConfig::<Test>::default().build_storage().unwrap();
		pallet_balances::GenesisConfig::<Test> { balances: vec![(1, 10), (2, 10)] }
			.assimilate_storage(&mut t)
			.unwrap();
		t.into()
	}

	#[test]
	fn kill_name_should_work() {
		new_test_ext().execute_with(|| {
			assert_ok!(Nicks::set_name(RuntimeOrigin::signed(2), b"Dave".to_vec()));
			assert_eq!(Balances::total_balance(&2), 10);
			assert_ok!(Nicks::kill_name(RuntimeOrigin::signed(1), 2));
			assert_eq!(Balances::total_balance(&2), 8);
			assert_eq!(<NameOf<Test>>::get(2), None);
		});
	}

	#[test]
	fn force_name_should_work() {
		new_test_ext().execute_with(|| {
			assert_noop!(
				Nicks::set_name(RuntimeOrigin::signed(2), b"Dr. David Brubeck, III".to_vec()),
				Error::<Test>::TooLong,
			);

			assert_ok!(Nicks::set_name(RuntimeOrigin::signed(2), b"Dave".to_vec()));
			assert_eq!(Balances::reserved_balance(2), 2);
			assert_noop!(
				Nicks::force_name(RuntimeOrigin::signed(1), 2, b"Dr. David Brubeck, III".to_vec()),
				Error::<Test>::TooLong,
			);
			assert_ok!(Nicks::force_name(
				RuntimeOrigin::signed(1),
				2,
				b"Dr. Brubeck, III".to_vec()
			));
			assert_eq!(Balances::reserved_balance(2), 2);
			let (name, amount) = <NameOf<Test>>::get(2).unwrap();
			assert_eq!(name, b"Dr. Brubeck, III".to_vec());
			assert_eq!(amount, 2);
		});
	}

	#[test]
	fn normal_operation_should_work() {
		new_test_ext().execute_with(|| {
			assert_ok!(Nicks::set_name(RuntimeOrigin::signed(1), b"Gav".to_vec()));
			assert_eq!(Balances::reserved_balance(1), 2);
			assert_eq!(Balances::free_balance(1), 8);
			assert_eq!(<NameOf<Test>>::get(1).unwrap().0, b"Gav".to_vec());

			assert_ok!(Nicks::set_name(RuntimeOrigin::signed(1), b"Gavin".to_vec()));
			assert_eq!(Balances::reserved_balance(1), 2);
			assert_eq!(Balances::free_balance(1), 8);
			assert_eq!(<NameOf<Test>>::get(1).unwrap().0, b"Gavin".to_vec());

			assert_ok!(Nicks::clear_name(RuntimeOrigin::signed(1)));
			assert_eq!(Balances::reserved_balance(1), 0);
			assert_eq!(Balances::free_balance(1), 10);
		});
	}

	#[test]
	fn error_catching_should_work() {
		new_test_ext().execute_with(|| {
			assert_noop!(Nicks::clear_name(RuntimeOrigin::signed(1)), Error::<Test>::Unnamed);

			assert_noop!(
				Nicks::set_name(RuntimeOrigin::signed(3), b"Dave".to_vec()),
				Token(FundsUnavailable)
			);

			assert_noop!(
				Nicks::set_name(RuntimeOrigin::signed(1), b"Ga".to_vec()),
				Error::<Test>::TooShort
			);
			assert_noop!(
				Nicks::set_name(RuntimeOrigin::signed(1), b"Gavin James Wood, Esquire".to_vec()),
				Error::<Test>::TooLong
			);
			assert_ok!(Nicks::set_name(RuntimeOrigin::signed(1), b"Dave".to_vec()));
			assert_noop!(Nicks::kill_name(RuntimeOrigin::signed(2), 1), BadOrigin);
			assert_noop!(
				Nicks::force_name(RuntimeOrigin::signed(2), 1, b"Whatever".to_vec()),
				BadOrigin
			);
		});
	}
}<|MERGE_RESOLUTION|>--- conflicted
+++ resolved
@@ -310,16 +310,6 @@
 	impl pallet_balances::Config for Test {
 		type ReserveIdentifier = [u8; 8];
 		type AccountStore = System;
-<<<<<<< HEAD
-		type MaxHolds = ConstU32<1>;
-=======
-		type WeightInfo = ();
-		type FreezeIdentifier = ();
-		type MaxFreezes = ();
-		type RuntimeHoldReason = ();
-		type RuntimeFreezeReason = ();
-		type MaxHolds = ();
->>>>>>> ad5163ba
 	}
 
 	ord_parameter_types! {
