--- conflicted
+++ resolved
@@ -84,14 +84,9 @@
 	type WeightInfo = ();
 	type FreezeIdentifier = ();
 	type MaxFreezes = ();
-<<<<<<< HEAD
+	type RuntimeFreezeReason = ();
 	type RuntimeHoldReason = RuntimeHoldReason;
 	type MaxHolds = ConstU32<1>;
-=======
-	type RuntimeHoldReason = ();
-	type RuntimeFreezeReason = ();
-	type MaxHolds = ();
->>>>>>> a310df26
 }
 
 parameter_types! {
