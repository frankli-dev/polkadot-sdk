[package]
name = "pallet-bags-list"
version = "4.0.0-dev"
authors.workspace = true
edition.workspace = true
license = "Apache-2.0"
homepage = "https://substrate.io"
repository.workspace = true
description = "FRAME pallet bags list"

[package.metadata.docs.rs]
targets = ["x86_64-unknown-linux-gnu"]

[dependencies]
# parity
codec = { package = "parity-scale-codec", version = "3.6.1", default-features = false, features = ["derive"] }
scale-info = { version = "2.10.0", default-features = false, features = ["derive"] }

# primitives
sp-runtime = { path = "../../primitives/runtime", default-features = false}
sp-std = { path = "../../primitives/std", default-features = false}

# FRAME
frame-support = { path = "../support", default-features = false}
frame-system = { path = "../system", default-features = false}
frame-election-provider-support = { path = "../election-provider-support", default-features = false}

# third party
<<<<<<< HEAD
log = { workspace = true, default-features = false }
docify = "0.2.5"
=======
log = { version = "0.4.17", default-features = false }
docify = "0.2.6"
>>>>>>> f46f5a90
aquamarine = { version = "0.3.2" }

# Optional imports for benchmarking
frame-benchmarking = { path = "../benchmarking", default-features = false , optional = true}
pallet-balances = { path = "../balances", default-features = false , optional = true}
sp-core = { path = "../../primitives/core", default-features = false , optional = true}
sp-io = { path = "../../primitives/io", default-features = false , optional = true}
sp-tracing = { path = "../../primitives/tracing", default-features = false , optional = true}

[dev-dependencies]
sp-core = { path = "../../primitives/core" }
sp-io = { path = "../../primitives/io" }
sp-tracing = { path = "../../primitives/tracing" }
pallet-balances = { path = "../balances" }
frame-election-provider-support = { path = "../election-provider-support" }
frame-benchmarking = { path = "../benchmarking" }

[features]
default = [ "std" ]
std = [
	"codec/std",
	"frame-benchmarking?/std",
	"frame-election-provider-support/std",
	"frame-support/std",
	"frame-system/std",
	"log/std",
	"pallet-balances?/std",
	"scale-info/std",
	"sp-core?/std",
	"sp-io?/std",
	"sp-runtime/std",
	"sp-std/std",
	"sp-tracing?/std",
]
runtime-benchmarks = [
	"frame-benchmarking/runtime-benchmarks",
	"frame-election-provider-support/runtime-benchmarks",
	"frame-support/runtime-benchmarks",
	"frame-system/runtime-benchmarks",
	"pallet-balances/runtime-benchmarks",
	"sp-core",
	"sp-io",
	"sp-runtime/runtime-benchmarks",
	"sp-tracing",
]
fuzz = [
	"frame-election-provider-support/fuzz",
	"pallet-balances",
	"sp-core",
	"sp-io",
	"sp-tracing",
]
try-runtime = [
	"frame-election-provider-support/try-runtime",
	"frame-support/try-runtime",
	"frame-system/try-runtime",
	"pallet-balances?/try-runtime",
	"sp-runtime/try-runtime",
]<|MERGE_RESOLUTION|>--- conflicted
+++ resolved
@@ -26,13 +26,8 @@
 frame-election-provider-support = { path = "../election-provider-support", default-features = false}
 
 # third party
-<<<<<<< HEAD
 log = { workspace = true, default-features = false }
-docify = "0.2.5"
-=======
-log = { version = "0.4.17", default-features = false }
 docify = "0.2.6"
->>>>>>> f46f5a90
 aquamarine = { version = "0.3.2" }
 
 # Optional imports for benchmarking
