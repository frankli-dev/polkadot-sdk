--- conflicted
+++ resolved
@@ -80,15 +80,8 @@
 		ensure,
 		pallet_prelude::*,
 		traits::{
-<<<<<<< HEAD
-			fungible::{
-				hold::Balanced as FunBalanced, Inspect as FunInspect,
-				InspectHold as FunInspectHold, Mutate as FunMutate, MutateHold as FunMutateHold,
-			},
-=======
 			fungible::{hold::Balanced, Inspect, InspectHold, Mutate, MutateHold},
 			tokens::{Fortitude, Precision},
->>>>>>> 68a48bf7
 			Get,
 		},
 	};
@@ -103,11 +96,7 @@
 	use sp_std::{ops::Deref, prelude::*};
 
 	pub(crate) type BalanceOf<T> =
-<<<<<<< HEAD
-		<<T as Config>::Currency as FunInspect<<T as frame_system::Config>::AccountId>>::Balance;
-=======
 		<<T as Config>::Currency as Inspect<<T as frame_system::Config>::AccountId>>::Balance;
->>>>>>> 68a48bf7
 
 	/// The progress of either the top or child keys.
 	#[derive(
@@ -506,17 +495,10 @@
 
 		/// The currency provider type.
 		#[pallet::no_default]
-<<<<<<< HEAD
-		type Currency: FunInspectHold<Self::AccountId>
-			+ FunMutate<Self::AccountId>
-			+ FunMutateHold<Self::AccountId, Reason = Self::RuntimeHoldReason>
-			+ FunBalanced<Self::AccountId>;
-=======
 		type Currency: InspectHold<Self::AccountId>
 			+ Mutate<Self::AccountId>
 			+ MutateHold<Self::AccountId, Reason = Self::RuntimeHoldReason>
 			+ Balanced<Self::AccountId>;
->>>>>>> 68a48bf7
 
 		/// The overarching runtime hold reason.
 		#[pallet::no_default_bounds]
@@ -693,10 +675,6 @@
 			if real_size_upper < task.dyn_size {
 				T::Currency::hold(&HoldReason::SlashForContinueMigrate.into(), &who, deposit)?;
 				// let the imbalance burn.
-<<<<<<< HEAD
-				let (_imbalance, _remainder) =
-					T::Currency::slash(&HoldReason::SlashForContinueMigrate.into(), &who, deposit);
-=======
 				let _burned = T::Currency::burn_all_held(
 					&HoldReason::SlashForContinueMigrate.into(),
 					&who,
@@ -704,7 +682,6 @@
 					Fortitude::Force,
 				)?;
 				debug_assert!(deposit.saturating_sub(_burned).is_zero());
->>>>>>> 68a48bf7
 				Self::deposit_event(Event::<T>::Slashed { who, amount: deposit });
 				return Ok(().into())
 			}
@@ -767,10 +744,6 @@
 
 			if dyn_size > witness_size {
 				T::Currency::hold(&HoldReason::SlashForMigrateCustomTop.into(), &who, deposit)?;
-<<<<<<< HEAD
-				let (_imbalance, _remainder) =
-					T::Currency::slash(&HoldReason::SlashForMigrateCustomTop.into(), &who, deposit);
-=======
 				let _burned = T::Currency::burn_all_held(
 					&HoldReason::SlashForMigrateCustomTop.into(),
 					&who,
@@ -778,7 +751,6 @@
 					Fortitude::Force,
 				)?;
 				debug_assert!(deposit.saturating_sub(_burned).is_zero());
->>>>>>> 68a48bf7
 				Self::deposit_event(Event::<T>::Slashed { who, amount: deposit });
 				Ok(().into())
 			} else {
@@ -845,14 +817,6 @@
 
 			if dyn_size != total_size {
 				T::Currency::hold(&HoldReason::SlashForMigrateCustomChild.into(), &who, deposit)?;
-<<<<<<< HEAD
-				let (_imbalance, _remainder) = T::Currency::slash(
-					&HoldReason::SlashForMigrateCustomChild.into(),
-					&who,
-					deposit,
-				);
-				debug_assert!(_remainder.is_zero());
-=======
 				let _burned = T::Currency::burn_all_held(
 					&HoldReason::SlashForMigrateCustomChild.into(),
 					&who,
@@ -860,7 +824,6 @@
 					Fortitude::Force,
 				)?;
 				debug_assert!(deposit.saturating_sub(_burned).is_zero());
->>>>>>> 68a48bf7
 				Self::deposit_event(Event::<T>::Slashed { who, amount: deposit });
 				Ok(PostDispatchInfo {
 					actual_weight: Some(T::WeightInfo::migrate_custom_child_fail()),
@@ -1011,11 +974,7 @@
 mod benchmarks {
 	use super::{pallet::Pallet as StateTrieMigration, *};
 	use frame_support::traits::{
-<<<<<<< HEAD
-		fungible::{Inspect as FunInspect, Mutate as FunMutate},
-=======
 		fungible::{Inspect, Mutate},
->>>>>>> 68a48bf7
 		Get,
 	};
 	use sp_runtime::traits::Saturating;
