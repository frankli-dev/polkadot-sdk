// This file is part of Substrate.

// Copyright (C) Parity Technologies (UK) Ltd.
// SPDX-License-Identifier: Apache-2.0

// Licensed under the Apache License, Version 2.0 (the "License");
// you may not use this file except in compliance with the License.
// You may obtain a copy of the License at
//
// 	http://www.apache.org/licenses/LICENSE-2.0
//
// Unless required by applicable law or agreed to in writing, software
// distributed under the License is distributed on an "AS IS" BASIS,
// WITHOUT WARRANTIES OR CONDITIONS OF ANY KIND, either express or implied.
// See the License for the specific language governing permissions and
// limitations under the License.

//! # Migrations for Society Pallet

use super::*;
use codec::{Decode, Encode};
use frame_support::traits::{Defensive, DefensiveOption, Instance, OnRuntimeUpgrade};

#[cfg(feature = "try-runtime")]
use sp_runtime::TryRuntimeError;

/// The log target.
const TARGET: &'static str = "runtime::society::migration";

pub mod v2 {
	use super::*;

	mod version_unchecked {
		/// This migration moves all the state to v2 of Society.
		use super::*;
		pub struct MigrateV0ToV2<T: Config<I>, I: 'static, PastPayouts>(
			sp_std::marker::PhantomData<(T, I, PastPayouts)>,
		);

<<<<<<< HEAD
		impl<
				T: Config<I>,
				I: Instance + 'static,
				PastPayouts: Get<Vec<(<T as frame_system::Config>::AccountId, BalanceOf<T, I>)>>,
			> OnRuntimeUpgrade for MigrateV0ToV2<T, I, PastPayouts>
		{
			#[cfg(feature = "try-runtime")]
			fn pre_upgrade() -> Result<Vec<u8>, TryRuntimeError> {
				let current = Pallet::<T, I>::current_storage_version();
				let onchain = Pallet::<T, I>::on_chain_storage_version();
				ensure!(onchain == 0 && current == 2, "pallet_society: invalid version");
=======
		assert_internal_consistency::<T, I>();
		Ok(())
	}
}

/// [`VersionUncheckedMigrateToV2`] wrapped in a [`frame_support::migrations::VersionedMigration`],
/// ensuring the migration is only performed when on-chain version is 0.
pub type MigrateToV2<T, I, PastPayouts> = frame_support::migrations::VersionedMigration<
	0,
	2,
	VersionUncheckedMigrateToV2<T, I, PastPayouts>,
	crate::pallet::Pallet<T, I>,
	<T as frame_system::Config>::DbWeight,
>;

pub(crate) mod old {
	use super::*;
	use frame_support::storage_alias;

	/// A vote by a member on a candidate application.
	#[derive(Encode, Decode, Copy, Clone, PartialEq, Eq, RuntimeDebug, TypeInfo)]
	pub enum Vote {
		/// The member has been chosen to be skeptic and has not yet taken any action.
		Skeptic,
		/// The member has rejected the candidate's application.
		Reject,
		/// The member approves of the candidate's application.
		Approve,
	}
>>>>>>> db290997

				Ok((old::Candidates::<T, I>::get(), old::Members::<T, I>::get()).encode())
			}

			fn on_runtime_upgrade() -> Weight {
				let onchain = Pallet::<T, I>::on_chain_storage_version();
				if onchain < 2 {
					log::info!(
						target: TARGET,
						"Running migration against onchain version {:?}",
						onchain
					);
					from_original::<T, I>(&mut PastPayouts::get()).defensive_unwrap_or(Weight::MAX)
				} else {
					log::warn!("Unexpected onchain version: {:?} (expected 0)", onchain);
					T::DbWeight::get().reads(1)
				}
			}

			#[cfg(feature = "try-runtime")]
			fn post_upgrade(data: Vec<u8>) -> Result<(), TryRuntimeError> {
				let old: (
					Vec<Bid<<T as frame_system::Config>::AccountId, BalanceOf<T, I>>>,
					Vec<<T as frame_system::Config>::AccountId>,
				) = Decode::decode(&mut &data[..]).expect("Bad data");
				let mut old_candidates =
					old.0.into_iter().map(|x| (x.who, x.kind, x.value)).collect::<Vec<_>>();
				let mut old_members = old.1;
				let mut candidates =
					Candidates::<T, I>::iter().map(|(k, v)| (k, v.kind, v.bid)).collect::<Vec<_>>();
				let mut members = Members::<T, I>::iter_keys().collect::<Vec<_>>();

				old_candidates.sort_by_key(|x| x.0.clone());
				candidates.sort_by_key(|x| x.0.clone());
				assert_eq!(candidates, old_candidates);

				members.sort();
				old_members.sort();
				assert_eq!(members, old_members);

				ensure!(
					Pallet::<T, I>::on_chain_storage_version() == 2,
					"The onchain version must be updated after the migration."
				);

				assert_internal_consistency::<T, I>();
				Ok(())
			}
		}
	}

	pub mod versioned {
		use super::*;
		/// `version_unchecked::MigrateV0ToV2` wrapped in a
		/// [`frame_support::migrations::VersionedMigration`], ensuring the migration is only
		/// performed when on-chain version is 0.
		pub type MigrateV0ToV2<T, I, PastPayouts> = frame_support::migrations::VersionedMigration<
			0,
			2,
			version_unchecked::MigrateV0ToV2<T, I, PastPayouts>,
			crate::pallet::Pallet<T, I>,
			<T as frame_system::Config>::DbWeight,
		>;
	}

	pub(crate) mod old {
		use super::*;
		use frame_support::storage_alias;

		/// A vote by a member on a candidate application.
		#[derive(Encode, Decode, Copy, Clone, PartialEq, Eq, RuntimeDebug, TypeInfo)]
		pub enum Vote {
			/// The member has been chosen to be skeptic and has not yet taken any action.
			Skeptic,
			/// The member has rejected the candidate's application.
			Reject,
			/// The member approves of the candidate's application.
			Approve,
		}

		#[storage_alias]
		pub type Bids<T: Config<I>, I: 'static> = StorageValue<
			Pallet<T, I>,
			Vec<Bid<<T as frame_system::Config>::AccountId, BalanceOf<T, I>>>,
			ValueQuery,
		>;
		#[storage_alias]
		pub type Candidates<T: Config<I>, I: 'static> = StorageValue<
			Pallet<T, I>,
			Vec<Bid<<T as frame_system::Config>::AccountId, BalanceOf<T, I>>>,
			ValueQuery,
		>;
		#[storage_alias]
		pub type Votes<T: Config<I>, I: 'static> = StorageDoubleMap<
			Pallet<T, I>,
			Twox64Concat,
			<T as frame_system::Config>::AccountId,
			Twox64Concat,
			<T as frame_system::Config>::AccountId,
			Vote,
		>;
		#[storage_alias]
		pub type SuspendedCandidates<T: Config<I>, I: 'static> = StorageMap<
			Pallet<T, I>,
			Twox64Concat,
			<T as frame_system::Config>::AccountId,
			(BalanceOf<T, I>, BidKind<<T as frame_system::Config>::AccountId, BalanceOf<T, I>>),
		>;
		#[storage_alias]
		pub type Members<T: Config<I>, I: 'static> =
			StorageValue<Pallet<T, I>, Vec<<T as frame_system::Config>::AccountId>, ValueQuery>;
		#[storage_alias]
		pub type Vouching<T: Config<I>, I: 'static> = StorageMap<
			Pallet<T, I>,
			Twox64Concat,
			<T as frame_system::Config>::AccountId,
			VouchingStatus,
		>;
		#[storage_alias]
		pub type Strikes<T: Config<I>, I: 'static> = StorageMap<
			Pallet<T, I>,
			Twox64Concat,
			<T as frame_system::Config>::AccountId,
			StrikeCount,
			ValueQuery,
		>;
		#[storage_alias]
		pub type Payouts<T: Config<I>, I: 'static> = StorageMap<
			Pallet<T, I>,
			Twox64Concat,
			<T as frame_system::Config>::AccountId,
			Vec<(frame_system::pallet_prelude::BlockNumberFor<T>, BalanceOf<T, I>)>,
			ValueQuery,
		>;
		#[storage_alias]
		pub type SuspendedMembers<T: Config<I>, I: 'static> = StorageMap<
			Pallet<T, I>,
			Twox64Concat,
			<T as frame_system::Config>::AccountId,
			bool,
			ValueQuery,
		>;
		#[storage_alias]
		pub type Defender<T: Config<I>, I: 'static> =
			StorageValue<Pallet<T, I>, <T as frame_system::Config>::AccountId>;
		#[storage_alias]
		pub type DefenderVotes<T: Config<I>, I: 'static> =
			StorageMap<Pallet<T, I>, Twox64Concat, <T as frame_system::Config>::AccountId, Vote>;
	}

	/// Will panic if there are any inconsistencies in the pallet's state or old keys remaining.
	pub fn assert_internal_consistency<T: Config<I>, I: Instance + 'static>() {
		// Check all members are valid data.
		let mut members = vec![];
		for m in Members::<T, I>::iter_keys() {
			let r = Members::<T, I>::get(&m).expect("Member data must be valid");
			members.push((m, r));
		}
		assert_eq!(MemberCount::<T, I>::get(), members.len() as u32);
		for (who, record) in members.iter() {
			assert_eq!(MemberByIndex::<T, I>::get(record.index).as_ref(), Some(who));
		}
		if let Some(founder) = Founder::<T, I>::get() {
			assert_eq!(Members::<T, I>::get(founder).expect("founder is member").index, 0);
		}
		if let Some(head) = Head::<T, I>::get() {
			assert!(Members::<T, I>::contains_key(head));
		}
		// Check all votes are valid data.
		for (k1, k2) in Votes::<T, I>::iter_keys() {
			assert!(Votes::<T, I>::get(k1, k2).is_some());
		}
		// Check all defender votes are valid data.
		for (k1, k2) in DefenderVotes::<T, I>::iter_keys() {
			assert!(DefenderVotes::<T, I>::get(k1, k2).is_some());
		}
		// Check all candidates are valid data.
		for k in Candidates::<T, I>::iter_keys() {
			assert!(Candidates::<T, I>::get(k).is_some());
		}
		// Check all suspended members are valid data.
		for m in SuspendedMembers::<T, I>::iter_keys() {
			assert!(SuspendedMembers::<T, I>::get(m).is_some());
		}
		// Check all payouts are valid data.
		for p in Payouts::<T, I>::iter_keys() {
			let k = Payouts::<T, I>::hashed_key_for(&p);
			let v = frame_support::storage::unhashed::get_raw(&k[..]).expect("value is in map");
			assert!(PayoutRecordFor::<T, I>::decode(&mut &v[..]).is_ok());
		}

		// We don't use these - make sure they don't exist.
		assert_eq!(old::SuspendedCandidates::<T, I>::iter().count(), 0);
		assert_eq!(old::Strikes::<T, I>::iter().count(), 0);
		assert_eq!(old::Vouching::<T, I>::iter().count(), 0);
		assert!(!old::Defender::<T, I>::exists());
		assert!(!old::Members::<T, I>::exists());
	}

	pub fn from_original<T: Config<I>, I: Instance + 'static>(
		past_payouts: &mut [(<T as frame_system::Config>::AccountId, BalanceOf<T, I>)],
	) -> Result<Weight, &'static str> {
		// Migrate Bids from old::Bids (just a trunctation).
		Bids::<T, I>::put(BoundedVec::<_, T::MaxBids>::truncate_from(old::Bids::<T, I>::take()));

		// Initialise round counter.
		RoundCount::<T, I>::put(0);

		// Migrate Candidates from old::Candidates
		for Bid { who: candidate, kind, value } in old::Candidates::<T, I>::take().into_iter() {
			let mut tally = Tally::default();
			// Migrate Votes from old::Votes
			// No need to drain, since we're overwriting values.
			for (voter, vote) in old::Votes::<T, I>::iter_prefix(&candidate) {
				Votes::<T, I>::insert(
					&candidate,
					&voter,
					Vote { approve: vote == old::Vote::Approve, weight: 1 },
				);
				match vote {
					old::Vote::Approve => tally.approvals.saturating_inc(),
					old::Vote::Reject => tally.rejections.saturating_inc(),
					old::Vote::Skeptic => Skeptic::<T, I>::put(&voter),
				}
			}
			Candidates::<T, I>::insert(
				&candidate,
				Candidacy { round: 0, kind, tally, skeptic_struck: false, bid: value },
			);
		}

		// Migrate Members from old::Members old::Strikes old::Vouching
		let mut member_count = 0;
		for member in old::Members::<T, I>::take() {
			let strikes = old::Strikes::<T, I>::take(&member);
			let vouching = old::Vouching::<T, I>::take(&member);
			let record = MemberRecord { index: member_count, rank: 0, strikes, vouching };
			Members::<T, I>::insert(&member, record);
			MemberByIndex::<T, I>::insert(member_count, &member);

			// The founder must be the first member in Society V2. If we find the founder not in
			// index zero, we swap it with the first member.
			if member == Founder::<T, I>::get().defensive_ok_or("founder must always be set")? &&
				member_count > 0
			{
				let member_to_swap = MemberByIndex::<T, I>::get(0)
					.defensive_ok_or("member_count > 0, we must have at least 1 member")?;
				// Swap the founder with the first member in MemberByIndex.
				MemberByIndex::<T, I>::swap(0, member_count);
				// Update the indicies of the swapped member MemberRecords.
				Members::<T, I>::mutate(&member, |m| {
					if let Some(member) = m {
						member.index = 0;
					} else {
						frame_support::defensive!(
							"Member somehow disapeared from storage after it was inserted"
						);
					}
				});
				Members::<T, I>::mutate(&member_to_swap, |m| {
					if let Some(member) = m {
						member.index = member_count;
					} else {
						frame_support::defensive!(
							"Member somehow disapeared from storage after it was queried"
						);
					}
				});
			}
			member_count.saturating_inc();
		}
		MemberCount::<T, I>::put(member_count);

		// Migrate Payouts from: old::Payouts and raw info (needed since we can't query old chain
		// state).
		past_payouts.sort();
		for (who, mut payouts) in old::Payouts::<T, I>::iter() {
			payouts.truncate(T::MaxPayouts::get() as usize);
			// ^^ Safe since we already truncated.
			let paid = past_payouts
				.binary_search_by_key(&&who, |x| &x.0)
				.ok()
				.map(|p| past_payouts[p].1)
				.unwrap_or(Zero::zero());
			match BoundedVec::try_from(payouts) {
				Ok(payouts) => Payouts::<T, I>::insert(who, PayoutRecord { paid, payouts }),
				Err(_) => debug_assert!(false, "Truncation of Payouts ineffective??"),
			}
		}

		// Migrate SuspendedMembers from old::SuspendedMembers old::Strikes old::Vouching.
		for who in old::SuspendedMembers::<T, I>::iter_keys() {
			let strikes = old::Strikes::<T, I>::take(&who);
			let vouching = old::Vouching::<T, I>::take(&who);
			let record = MemberRecord { index: 0, rank: 0, strikes, vouching };
			SuspendedMembers::<T, I>::insert(&who, record);
		}

		// Any suspended candidates remaining are rejected.
		let _ = old::SuspendedCandidates::<T, I>::clear(u32::MAX, None);

		// We give the current defender the benefit of the doubt.
		old::Defender::<T, I>::kill();
		let _ = old::DefenderVotes::<T, I>::clear(u32::MAX, None);

		Ok(T::BlockWeights::get().max_block)
	}

	pub fn from_raw_past_payouts<T: Config<I>, I: Instance + 'static>(
		past_payouts_raw: impl Iterator<Item = ([u8; 32], u128)>,
	) -> Vec<(<T as frame_system::Config>::AccountId, BalanceOf<T, I>)> {
		past_payouts_raw
			.filter_map(|(x, y)| Some((Decode::decode(&mut &x[..]).ok()?, y.try_into().ok()?)))
			.collect()
	}
}<|MERGE_RESOLUTION|>--- conflicted
+++ resolved
@@ -37,7 +37,6 @@
 			sp_std::marker::PhantomData<(T, I, PastPayouts)>,
 		);
 
-<<<<<<< HEAD
 		impl<
 				T: Config<I>,
 				I: Instance + 'static,
@@ -49,11 +48,6 @@
 				let current = Pallet::<T, I>::current_storage_version();
 				let onchain = Pallet::<T, I>::on_chain_storage_version();
 				ensure!(onchain == 0 && current == 2, "pallet_society: invalid version");
-=======
-		assert_internal_consistency::<T, I>();
-		Ok(())
-	}
-}
 
 /// [`VersionUncheckedMigrateToV2`] wrapped in a [`frame_support::migrations::VersionedMigration`],
 /// ensuring the migration is only performed when on-chain version is 0.
@@ -79,10 +73,6 @@
 		/// The member approves of the candidate's application.
 		Approve,
 	}
->>>>>>> db290997
-
-				Ok((old::Candidates::<T, I>::get(), old::Members::<T, I>::get()).encode())
-			}
 
 			fn on_runtime_upgrade() -> Weight {
 				let onchain = Pallet::<T, I>::on_chain_storage_version();
