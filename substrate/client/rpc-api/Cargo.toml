[package]
name = "sc-rpc-api"
version = "0.10.0-dev"
authors.workspace = true
edition.workspace = true
license = "GPL-3.0-or-later WITH Classpath-exception-2.0"
homepage = "https://substrate.io"
repository.workspace = true
description = "Substrate RPC interfaces."
readme = "README.md"

[package.metadata.docs.rs]
targets = ["x86_64-unknown-linux-gnu"]

[dependencies]
codec = { package = "parity-scale-codec", version = "3.6.1" }
scale-info = { version = "2.10.0", default-features = false, features = ["derive"] }
serde = { version = "1.0.193", features = ["derive"] }
serde_json = "1.0.108"
thiserror = "1.0"
sc-chain-spec = { path = "../chain-spec" }
sc-mixnet = { path = "../mixnet" }
sc-transaction-pool-api = { path = "../transaction-pool/api" }
sp-core = { path = "../../primitives/core" }
sp-rpc = { path = "../../primitives/rpc" }
sp-runtime = { path = "../../primitives/runtime" }
sp-version = { path = "../../primitives/version" }
<<<<<<< HEAD
jsonrpsee = { version = "0.20", features = ["server", "client-core", "macros"] }
=======
jsonrpsee = { version = "0.16.2", features = ["client-core", "macros", "server"] }
>>>>>>> 066bad63
<|MERGE_RESOLUTION|>--- conflicted
+++ resolved
@@ -25,8 +25,4 @@
 sp-rpc = { path = "../../primitives/rpc" }
 sp-runtime = { path = "../../primitives/runtime" }
 sp-version = { path = "../../primitives/version" }
-<<<<<<< HEAD
-jsonrpsee = { version = "0.20", features = ["server", "client-core", "macros"] }
-=======
-jsonrpsee = { version = "0.16.2", features = ["client-core", "macros", "server"] }
->>>>>>> 066bad63
+jsonrpsee = { version = "0.20", features = ["client-core", "macros", "server"] }